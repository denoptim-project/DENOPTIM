#!/bin/bash
#
# This script is meant to be executed by runAllTests.sh.
# Usually, you should not run this script yourself.
#
# WARNING!
# To run these tests we depend on software Tinker.
# Make sure the location of Tinker's executables is defined
# in the environment as $tinkerPathDENOPTIM
#

if [ ! -d "$tinkerPathDENOPTIM" ]
then
    echo " "
    echo "WARNING! Cannot find Tinker executables in \$tinkerPathDENOPTIM"
    echo "If Tinker is installed, please set valiable \$tinkerPathDENOPTIM "
<<<<<<< HEAD
    echo "with the pathname of the bin folder containing all the executables"
    echo "of Tinker. The installation of Tinker must be configured with "
=======
    echo "in runAllTests.sh and run it again."
    echo "The value should be set to be the pathname of "
    echo "the bin folder containing all the executables of Tinker."
    echo "The installation of Tinker must be configured with "
>>>>>>> 917c9e50
    echo "'maxval' >= 12 (see sizes.i in Tinker's source code)."
    echo "Skipping test 't1'."
    echo " "
    exit 0
else
    if [ ! -f "$tinkerPathDENOPTIM/pssrot" ]
    then
        echo " "
        echo "WARNING! Cannot find 'pssrot' in \$tinkerPathDENOPTIM "
	echo "Skipping test 't1'."
        echo " "
        exit 0
    fi
    if [ ! -f "$tinkerPathDENOPTIM/xyzint" ]
    then
        echo " "
        echo "WARNING! Cannot find 'xyzint' in \$tinkerPathDENOPTIM "
        echo "Skipping test 't1'."
        echo " "
        exit 0
    fi
    if [ ! -f "$tinkerPathDENOPTIM/intxyz" ]
    then
        echo " "
        echo "WARNING! Cannot find 'intxyz' in \$tinkerPathDENOPTIM "
        echo "Skipping test 't1'."
        echo " "
        exit 0
    fi
fi

wrkDir=`pwd`

files=$(ls input/*.sdf )

for f in $files
do
    # Set file names
    inpSDF="$wrkDir/$f"
    fname=`basename "$inpSDF" .sdf`
    tmpOptSDFFile="$wrkDir/$fname""_3Dbuilt.sdf"
    tinkerparFile="$wrkDir/$fname""_tinker.par"
    logFile="$wrkDir/$fname.log"

    #report
    echo -ne ' progress: '$fname' / 5\r'

    #Prepare parameters
    echo "CG-inpSDF=$inpSDF" > "$tinkerparFile"
    echo "CG-outSDF=$tmpOptSDFFile" >> "$tinkerparFile"
    echo "FS-ScaffoldLibFile=$wrkDir/scaff.sdf" >> "$tinkerparFile"
    echo "FS-FragmentLibFile=$wrkDir/frags.sdf" >> "$tinkerparFile"
    echo "FS-CappingFragmentLibFile=$wrkDir/cap.sdf" >> "$tinkerparFile"
    echo "FS-CompMatrixFile=$wrkDir/CPMap.par" >> "$tinkerparFile"
    echo "FS-RotBondsDefFile=$DENOPTIM_HOME/src/DenoptimCG/data/rotatableBonds-1.0" >> "$tinkerparFile"

    echo "CG-workDir=$wrkDir" >> "$tinkerparFile"
    # location of the TINKER tools
    echo "CG-toolPSSROT=$tinkerPathDENOPTIM/pssrot" >> "$tinkerparFile"
    echo "CG-toolXYZINT=$tinkerPathDENOPTIM/xyzint" >> "$tinkerparFile"
    echo "CG-toolINTXYZ=$tinkerPathDENOPTIM/intxyz" >> "$tinkerparFile"
    # param file used by Tinker
    echo "CG-ForceFieldFile=$DENOPTIM_HOME/src/DenoptimCG/data/uff_vdw.prm" >> "$tinkerparFile"
    # key file to be used by tinker with PSSROT
    # this file is copied and edited for every molecule
    echo "CG-KEYFILE=$DENOPTIM_HOME/src/DenoptimCG/data/build_uff.key" >> "$tinkerparFile"
    # parameters used by PSSROT
    # this file is copied and edited for every molecule
    echo "CG-PSSROTPARAMS=$DENOPTIM_HOME/src/DenoptimCG/data/submit_pssrot" >> "$tinkerparFile"


    #run builder
    "$javaDENOPTIM" -jar "$DENOPTIMJarFiles/DenoptimCG.jar" "$tinkerparFile" &> "$logFile"

    #Check output
    if [ ! -f "$tmpOptSDFFile" ]; then
	echo " "
        echo "ERROR! Something went wrong while building molecule $fname:"
	echo "$tmpOptSDFFile not found!"
	echo "Check log file $logFile"
	echo " "
        exit 1
    fi
done
echo " "

# Check outcome (only size of SDF files: #atoms+#bonds+props+headers)
n=$(wc -l *3Dbuilt.sdf | tail -n 1 | awk '{print $1}')
if [[ "$n" != 593 ]]
then
    echo " "
    echo "Test 't1' NOT PASSED (symptom: )"
    exit 1
else
    echo "Test 't1' PASSED"
fi

exit 0
<|MERGE_RESOLUTION|>--- conflicted
+++ resolved
@@ -14,15 +14,10 @@
     echo " "
     echo "WARNING! Cannot find Tinker executables in \$tinkerPathDENOPTIM"
     echo "If Tinker is installed, please set valiable \$tinkerPathDENOPTIM "
-<<<<<<< HEAD
-    echo "with the pathname of the bin folder containing all the executables"
-    echo "of Tinker. The installation of Tinker must be configured with "
-=======
     echo "in runAllTests.sh and run it again."
     echo "The value should be set to be the pathname of "
     echo "the bin folder containing all the executables of Tinker."
     echo "The installation of Tinker must be configured with "
->>>>>>> 917c9e50
     echo "'maxval' >= 12 (see sizes.i in Tinker's source code)."
     echo "Skipping test 't1'."
     echo " "
