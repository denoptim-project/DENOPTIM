--- conflicted
+++ resolved
@@ -1,11 +1,8 @@
 
 # DENOPTIM
 _De novo_ Optimization of In/organic Molecules  
-<<<<<<< HEAD
 _Version 4.2.0, May 2023_
-=======
-_Version 3.2.7, May 2023_
->>>>>>> 6aea8ea7
+
 
 [TOC]
 
