/*
 *   DENOPTIM
 *   Copyright (C) 2019 Marco Foscato <marco.foscato@uib.no>
 * 
 *   This program is free software: you can redistribute it and/or modify
 *   it under the terms of the GNU Affero General Public License as published
 *   by the Free Software Foundation, either version 3 of the License, or
 *   (at your option) any later version.
 *
 *   This program is distributed in the hope that it will be useful,
 *   but WITHOUT ANY WARRANTY; without even the implied warranty of
 *   MERCHANTABILITY or FITNESS FOR A PARTICULAR PURPOSE.  See the
 *   GNU Affero General Public License for more details.
 *
 *   You should have received a copy of the GNU Affero General Public License
 *   along with this program.  If not, see <http://www.gnu.org/licenses/>.
 */

package serconverter;

<<<<<<< HEAD
import java.util.ArrayList;

import org.openscience.cdk.interfaces.IAtomContainer;

import java.io.File;

import denoptim.utils.DENOPTIMMoleculeUtils;
import denoptim.utils.GenUtils;
import denoptim.utils.GraphConversionTool;
import denoptim.io.DenoptimIO; 
import denoptim.molecule.DENOPTIMGraph;
import denoptim.threedim.TreeBuilder3D;
import denoptim.exception.DENOPTIMException;
import denoptim.fitness.FitnessParameters;
import denoptim.fragspace.FragmentSpace;
=======
import java.io.File;

import org.openscience.cdk.interfaces.IAtomContainer;

import denoptim.exception.DENOPTIMException;
import denoptim.io.DenoptimIO;
import denoptim.molecule.DENOPTIMGraph;
import denoptim.threedim.ThreeDimTreeBuilder;
import denoptim.utils.GenUtils;
import denoptim.utils.GraphConversionTool;
>>>>>>> b99d24d7

/**
 * Conversion tool for serialized <code>DENOPTIMGraph</code>s orjects.
 * @author Marco Foscato
 */

public class SerConverter
{

//------------------------------------------------------------------------------    
    /**
     * @param args the command line arguments
     */
    public static void main(String[] args)
    {
        if (args.length < 1)
        {
            System.err.println("Usage: java -jar SerConverter.jar paramsFile");
            System.exit(-1);
        }

        try
        {
<<<<<<< HEAD
		    SerConvParameters.readParameterFile(args[0]);
		    SerConvParameters.checkParameters();
		    SerConvParameters.processParameters();
	           
	        DENOPTIMGraph graph = DenoptimIO.deserializeDENOPTIMGraph(
	        		new File(SerConvParameters.inpFile));
		    
		    switch (SerConvParameters.outFormat)
		    {
			case "TXT":
			    String str = graph.toString();
			    DenoptimIO.writeData(SerConvParameters.outFile,str,false);
			    break;
			case "SDF":
	            // Prepare molecular representation
	        	IAtomContainer mol;
	        	if (SerConvParameters.make3DTree)
	        	{
		        	try {
		        		TreeBuilder3D tb3d = new TreeBuilder3D();
		                mol = tb3d.convertGraphTo3DAtomContainer(graph,true);
		        	} catch (Throwable t) {
		        		System.out.println("WARNING! Failed to build 3D-tree "
		        				+ "like molecular gepmetry. Hind on cause: " 
		        				+ t.getMessage());
		        		mol = GraphConversionTool.convertGraphToMolecule(graph, 
		        				true);
		        	}
	        	} else {
	        		mol = GraphConversionTool.convertGraphToMolecule(graph, 
	        				true);
	        	}
	        	
			    DenoptimIO.writeMolecule(SerConvParameters.outFile, mol, false);
			    break;
		    }
=======
	    SerConvParameters.readParameterFile(args[0]);
	    SerConvParameters.checkParameters();
	    SerConvParameters.processParameters();
           
            DENOPTIMGraph graph = DenoptimIO.deserializeDENOPTIMGraph(
                                           new File(SerConvParameters.inpFile));
	    
	    switch (SerConvParameters.outFormat)
	    {
		case "TXT":
		    String str = graph.toString();
		    DenoptimIO.writeData(SerConvParameters.outFile,str,false);
		    break;
		case "SDF":

	        ThreeDimTreeBuilder t3d = new ThreeDimTreeBuilder();
	        IAtomContainer mol = t3d.convertGraphTo3DAtomContainer(graph,true);
		    DenoptimIO.writeMolecule(SerConvParameters.outFile, mol, false);
		    break;
	    }
>>>>>>> b99d24d7
        }
        catch (DENOPTIMException de)
        {
            GenUtils.printExceptionChain(de);
            System.exit(-1);
        }

        System.exit(0);
    }

//------------------------------------------------------------------------------

}<|MERGE_RESOLUTION|>--- conflicted
+++ resolved
@@ -18,23 +18,6 @@
 
 package serconverter;
 
-<<<<<<< HEAD
-import java.util.ArrayList;
-
-import org.openscience.cdk.interfaces.IAtomContainer;
-
-import java.io.File;
-
-import denoptim.utils.DENOPTIMMoleculeUtils;
-import denoptim.utils.GenUtils;
-import denoptim.utils.GraphConversionTool;
-import denoptim.io.DenoptimIO; 
-import denoptim.molecule.DENOPTIMGraph;
-import denoptim.threedim.TreeBuilder3D;
-import denoptim.exception.DENOPTIMException;
-import denoptim.fitness.FitnessParameters;
-import denoptim.fragspace.FragmentSpace;
-=======
 import java.io.File;
 
 import org.openscience.cdk.interfaces.IAtomContainer;
@@ -45,7 +28,7 @@
 import denoptim.threedim.ThreeDimTreeBuilder;
 import denoptim.utils.GenUtils;
 import denoptim.utils.GraphConversionTool;
->>>>>>> b99d24d7
+
 
 /**
  * Conversion tool for serialized <code>DENOPTIMGraph</code>s orjects.
@@ -69,44 +52,6 @@
 
         try
         {
-<<<<<<< HEAD
-		    SerConvParameters.readParameterFile(args[0]);
-		    SerConvParameters.checkParameters();
-		    SerConvParameters.processParameters();
-	           
-	        DENOPTIMGraph graph = DenoptimIO.deserializeDENOPTIMGraph(
-	        		new File(SerConvParameters.inpFile));
-		    
-		    switch (SerConvParameters.outFormat)
-		    {
-			case "TXT":
-			    String str = graph.toString();
-			    DenoptimIO.writeData(SerConvParameters.outFile,str,false);
-			    break;
-			case "SDF":
-	            // Prepare molecular representation
-	        	IAtomContainer mol;
-	        	if (SerConvParameters.make3DTree)
-	        	{
-		        	try {
-		        		TreeBuilder3D tb3d = new TreeBuilder3D();
-		                mol = tb3d.convertGraphTo3DAtomContainer(graph,true);
-		        	} catch (Throwable t) {
-		        		System.out.println("WARNING! Failed to build 3D-tree "
-		        				+ "like molecular gepmetry. Hind on cause: " 
-		        				+ t.getMessage());
-		        		mol = GraphConversionTool.convertGraphToMolecule(graph, 
-		        				true);
-		        	}
-	        	} else {
-	        		mol = GraphConversionTool.convertGraphToMolecule(graph, 
-	        				true);
-	        	}
-	        	
-			    DenoptimIO.writeMolecule(SerConvParameters.outFile, mol, false);
-			    break;
-		    }
-=======
 	    SerConvParameters.readParameterFile(args[0]);
 	    SerConvParameters.checkParameters();
 	    SerConvParameters.processParameters();
@@ -127,7 +72,7 @@
 		    DenoptimIO.writeMolecule(SerConvParameters.outFile, mol, false);
 		    break;
 	    }
->>>>>>> b99d24d7
+
         }
         catch (DENOPTIMException de)
         {
