/*
 *   DENOPTIM
 *   Copyright (C) 2020 Marco Foscato <marco.foscato@uib.no>
 *
 *   This program is free software: you can redistribute it and/or modify
 *   it under the terms of the GNU Affero General Public License as published
 *   by the Free Software Foundation, either version 3 of the License, or
 *   (at your option) any later version.
 *
 *   This program is distributed in the hope that it will be useful,
 *   but WITHOUT ANY WARRANTY; without even the implied warranty of
 *   MERCHANTABILITY or FITNESS FOR A PARTICULAR PURPOSE.  See the
 *   GNU Affero General Public License for more details.
 *
 *   You should have received a copy of the GNU Affero General Public License
 *   along with this program.  If not, see <http://www.gnu.org/licenses/>.
 */

package gui;


import java.awt.Color;
import java.awt.Component;
import java.awt.Cursor;
import java.awt.Dimension;
import java.awt.Graphics;
import java.awt.event.ActionEvent;
import java.awt.event.ActionListener;
import java.awt.event.MouseEvent;
import java.awt.event.MouseListener;
import java.io.File;
import java.util.ArrayList;
import java.util.HashSet;
import java.util.List;
import java.util.Map;
import java.util.Map.Entry;
import java.util.Set;
import java.util.TreeMap;
import java.util.TreeSet;

import javax.swing.JCheckBoxMenuItem;
import javax.swing.JComboBox;
import javax.swing.JLabel;
import javax.swing.JMenuItem;
import javax.swing.JOptionPane;
import javax.swing.JPanel;
import javax.swing.JPopupMenu;
import javax.swing.JScrollPane;
import javax.swing.JSplitPane;
import javax.swing.JTable;
import javax.swing.UIManager;
import javax.swing.table.DefaultTableModel;
import javax.swing.table.JTableHeader;

import org.jmol.adapter.smarter.SmarterJmolAdapter;
import org.jmol.api.JmolViewer;
import org.openscience.cdk.CDKConstants;
import org.openscience.cdk.interfaces.IAtomContainer;

import denoptim.constants.DENOPTIMConstants;
import denoptim.exception.DENOPTIMException;
import denoptim.io.DenoptimIO;
import denoptim.molecule.DENOPTIMMolecule;


/**
 * A panel with a molecular viewer and data table.
 * 
 * @author Marco Foscato
 */

public class MoleculeViewPanel extends JSplitPane
{
	/**
	 * Version UID
	 */
	private static final long serialVersionUID = 912850110991449553L;
	
	/**
	 * The currently loaded item
	 */
	private DENOPTIMMolecule item;
	
	/**
	 * Flag controlling behavior in case of partial data 
	 * (e.r., lack of fitness/error)
	 */
	private boolean toleratePartialData = false;
	
	private JmolPanel jmolPanel;
	private JScrollPane tabPanel;
	protected DefaultTableModel dataTabModel;
	protected JTable dataTable;
	private JPopupMenu dataTabPopMenu;
	
	private String tmpSDFFile;
	
	private final String NL = System.getProperty("line.separator");
	
//-----------------------------------------------------------------------------
	
	/**
	 * Constructor
	 */
	public MoleculeViewPanel()
	{
		initialize(340);
	}
	
//-----------------------------------------------------------------------------

	/**
	 * Constructor that allows to specify whether the data table is editable or 
	 * not.
	 * @param dividerPosition allows to set the initial position of the divide
	 */
	public MoleculeViewPanel(int dividerPosition)
	{
		initialize(dividerPosition);
	}
	
//-----------------------------------------------------------------------------

	@SuppressWarnings("serial")
	private void initialize(int dividerPosition)
	{	
		this.setOrientation(JSplitPane.VERTICAL_SPLIT);
		this.setOneTouchExpandable(true);
		this.setDividerLocation(dividerPosition);
        
        // Jmol viewer panel
        jmolPanel = new JmolPanel();
        this.setTopComponent(jmolPanel);
        
		// Data table
		dataTabModel = new DefaultTableModel() {
			@Override
		    public boolean isCellEditable(int row, int column) {
				return false;
		    }
		};
		dataTabModel.setColumnCount(2);
		String column_names[]= {"<html><b>Property</b></html>", 
				"<html><b>Value</b></html>"};
		dataTabModel.setColumnIdentifiers(column_names);
		dataTable = new JTable(dataTabModel);
		dataTable.getColumnModel().getColumn(0).setMaxWidth(75);
		dataTable.setGridColor(Color.LIGHT_GRAY);
		dataTable.addMouseListener(new MouseListener() {
			@Override
			public void mouseReleased(MouseEvent e) {
				showPopup(e);
			}
			@Override
			public void mousePressed(MouseEvent e) {
				showPopup(e);
			}
			public void mouseExited(MouseEvent e) {}
			public void mouseEntered(MouseEvent e) {}
			@Override
			public void mouseClicked(MouseEvent e) {
				showPopup(e);
			}
		});
		JTableHeader dataTabHeader = dataTable.getTableHeader();
		dataTabHeader.setPreferredSize(new Dimension(100, 20));
		dataTabHeader.addMouseListener(new MouseListener() {
			@Override
			public void mouseReleased(MouseEvent e) {
				showPopup(e);
			}
			@Override
			public void mousePressed(MouseEvent e) {
				showPopup(e);
			}
			public void mouseExited(MouseEvent e) {}
			public void mouseEntered(MouseEvent e) {}
			@Override
			public void mouseClicked(MouseEvent e) {
				showPopup(e);
			}
		});
		tabPanel = new JScrollPane(dataTable);
		tabPanel.setMinimumSize(new Dimension(100,30));
		this.setBottomComponent(tabPanel);
		
		//Find a proper tmp disk space
		tmpSDFFile = Utils.getTempFile("Denoptim_MolViewer_loadedMol.sdf");

	}

//-----------------------------------------------------------------------------

	private void showPopup(MouseEvent e)
	{
		if (!e.isPopupTrigger() || item == null)
		{
			return;
		}
		// We take the list of potentially available properties
		// from the SDF of the item.
		IAtomContainer mol;
		TreeMap<String,String> availableProps = new TreeMap<String,String>();
		try {
			mol = DenoptimIO.readSingleSDFFile(item.getMoleculeFile());
		} catch (DENOPTIMException e1) {
			return;
		}
		for (Object propRef : mol.getProperties().keySet())
		{
			String key = propRef.toString();
			String val = key;
			if (GUIPreferences.defualtSDFTags.keySet().contains(key))
			{
				val = GUIPreferences.defualtSDFTags.get(key);
			}
			availableProps.put(key,val);
		}
		
		dataTabPopMenu = new JPopupMenu("Add/Remove Rows");
		for (Entry<String, String> entry : availableProps.entrySet())
		{
			JCheckBoxMenuItem mi = new JCheckBoxMenuItem(entry.getValue());
			if (GUIPreferences.chosenSDFTags.contains(entry.getKey()))
			{
				mi.setSelected(true);
			} else {
				mi.setSelected(false);
			}
			mi.addActionListener(new ActionListener() {
				public void actionPerformed(ActionEvent e) {
					//At this point the menuItem is already selected
					// You can use this to verify:
					/*
					for (Component c : dataTabPopMenu.getComponents())
					{
						if (c instanceof JCheckBoxMenuItem)
						{
							JCheckBoxMenuItem i = (JCheckBoxMenuItem) c;
							System.out.println("   "+i.isSelected()+" "+i);
						}
					}
					*/
					if (!mi.isSelected())
					{
						mi.setSelected(false);
						GUIPreferences.chosenSDFTags.remove(entry.getKey());
					} else {
						mi.setSelected(true);
						GUIPreferences.chosenSDFTags.add(entry.getKey());
					}
					fillDataTable(mol);
				}
			});
			dataTabPopMenu.add(mi);
		}
		dataTabPopMenu.show(e.getComponent(), e.getX(), e.getY());
	}

//-----------------------------------------------------------------------------
	
	/**
	 * Sets the behavior in case of request to visualize partial data. E.g.,
	 * SDF files that have neither fitness nor error field.
	 */
	public void enablePartialData(boolean enable)
	{
		toleratePartialData = enable;
	}
	
//-----------------------------------------------------------------------------

	/**
	 * Loads a structure in the Jmol viewer.
	 * @param mol the structure to load
	 */
	public void loadChemicalStructure(IAtomContainer mol)
	{
		try {
			DenoptimIO.writeMolecule(tmpSDFFile, mol, false);
		} catch (DENOPTIMException e) {
			System.out.println("Could not write molecular representation to "
					+ "tmp file. Thus, could not load it into Jmol viewer.");
			return;
		}
		File file = new File(tmpSDFFile);
		loadChemicalStructureFromFile(file);
	}
	
//-----------------------------------------------------------------------------

	/**
	 * Loads a structure in the Jmol viewer.
	 * @param fitProvMol the structure to load
	 */
	public void loadChemicalStructureFromFile(String pathName)
	{
		File file = new File(pathName);
		loadChemicalStructureFromFile(file);
	}
	
//-----------------------------------------------------------------------------
	
	/**
	 * Loads a structure in the Jmol viewer.
	 * @param file the file to open
	 */
	public void loadChemicalStructureFromFile(File file)
	{
		clearAll();
		
		this.setCursor(Cursor.getPredefinedCursor(Cursor.WAIT_CURSOR));
		try {
			item = DenoptimIO.readDENOPTIMMolecules(file, false).get(0);
		} catch (DENOPTIMException e) {
			if (!toleratePartialData)
			{
				e.printStackTrace();
				JOptionPane.showMessageDialog(null,
		                "<html>Could not load data from file <br>'" + file +"'.",
		                "Error",
		                JOptionPane.PLAIN_MESSAGE,
		                UIManager.getIcon("OptionPane.errorIcon"));
				this.setCursor(Cursor.getPredefinedCursor(
						Cursor.DEFAULT_CURSOR));
				return;
			}
			else
			{
				try {
					
					//WARNING: here we always ignore the fragment space because
					// so far, there is no case where the fully defined graph 
					// is needed. We only need its string representation.
					
					item = new DENOPTIMMolecule(DenoptimIO.readMoleculeData(
							file.getAbsolutePath()).get(0),false,true);
				} catch (DENOPTIMException e1) {
					e1.printStackTrace();
					this.setCursor(Cursor.getPredefinedCursor(
							Cursor.DEFAULT_CURSOR));
					return;
				}
			}
		}

		fillDataTable(file);
		
		jmolPanel.viewer.openFile(file.getAbsolutePath());
		setJmolViewer();
		
		this.setCursor(Cursor.getPredefinedCursor(Cursor.DEFAULT_CURSOR));
	}

//-----------------------------------------------------------------------------

	/**
	 * @param molFile can be null, used only to get more data than what already
	 * collected in the DNEOPTIMMolecule class.
	 */
	private void fillDataTable(File molFile)
	{
		IAtomContainer mol = null;
		if (molFile != null)
		{
			try {
				mol = DenoptimIO.readSingleSDFFile(molFile.getAbsolutePath());
			} catch (DENOPTIMException e) {
				System.out.println("Could not read descriptors from '" 
						+ molFile + "': "+e.getLocalizedMessage());
			}
		}
		fillDataTable(mol);
	}
	
//-----------------------------------------------------------------------------
	
	/**
	 * @param molFile can be null, used only to get more data than what already
	 * collected in the DNEOPTIMMolecule class.
	 */
	private void fillDataTable(IAtomContainer mol)
	{
		cleardataTable();
		
		Set<String> fromDnMol = new HashSet<String>();
		fromDnMol.add(CDKConstants.TITLE);
		fromDnMol.add(DENOPTIMConstants.UNIQUEIDTAG);
		fromDnMol.add(DENOPTIMConstants.FITNESSTAG);
		fromDnMol.add(DENOPTIMConstants.MOLERRORTAG);
		fromDnMol.add("Generation");
		fromDnMol.add(DENOPTIMConstants.GMSGTAG);
		
		TreeSet<String> chosen = GUIPreferences.chosenSDFTags;
		Map<String,String> defPropMap = GUIPreferences.defualtSDFTags;
		
		if (item.getName() != null && chosen.contains(CDKConstants.TITLE)) 
		{
			dataTabModel.addRow(new Object[] {
					defPropMap.get(CDKConstants.TITLE),
					item.getName() });
		}
<<<<<<< HEAD
		if (item.getUID() != null) 
		{
			dataTabModel.addRow(new Object[] { "UID", item.getUID() });
=======
		if (item.getMoleculeUID() != null && chosen.contains(
				DENOPTIMConstants.UNIQUEIDTAG)) 
		{
			dataTabModel.addRow(new Object[] {
					defPropMap.get(DENOPTIMConstants.UNIQUEIDTAG), 
					item.getMoleculeUID() });
>>>>>>> 917c9e50
		}
		if (item.hasFitness() && chosen.contains(
				DENOPTIMConstants.FITNESSTAG))
		{
<<<<<<< HEAD
			dataTabModel.addRow(new Object[]{"Fitness", 
					item.getFitness()});
=======
			dataTabModel.addRow(new Object[]{
					defPropMap.get(DENOPTIMConstants.FITNESSTAG), 
					item.getMoleculeFitness()});
>>>>>>> 917c9e50
		}
		else
		{
			if (item.getError() != null && chosen.contains(
					DENOPTIMConstants.MOLERRORTAG)) 
			{
				dataTabModel.addRow(new Object[] {
						defPropMap.get(DENOPTIMConstants.MOLERRORTAG),
						item.getError() });
			}
		}
		if (item.getGeneration() > -1 && chosen.contains("Generation")) 
		{
			dataTabModel.addRow(new Object[] {
					defPropMap.get("Generation"),
					item.getGeneration() });
		}
		if (item.getComments() != null && chosen.contains(
				DENOPTIMConstants.GMSGTAG)) 
		{
			dataTabModel.addRow(new Object[] {
					defPropMap.get(DENOPTIMConstants.GMSGTAG),
					item.getComments() });
		}
		
		if (mol != null)
		{
			for (String key : GUIPreferences.chosenSDFTags)
			{
				Object p = mol.getProperty(key);
				if (p == null || fromDnMol.contains(key))
				{
					continue;
				}
				dataTabModel.addRow(new Object[] {key, p.toString()});
			}
		}
	}

//-----------------------------------------------------------------------------

	/**
	 * Removes the currently visualized molecule and AP table
	 */
	public void clearAll()
	{
		cleardataTable();
		clearMolecularViewer();
	}
	
//-----------------------------------------------------------------------------
	
	/**
	 * Clears the table of attachment points
	 */
	public void cleardataTable()
	{
		int initRowCount = dataTabModel.getRowCount();
        for (int i=0; i<initRowCount; i++) 
        {
        	//Always remove the first to avoid dealing with changing row ids
        	dataTabModel.removeRow(0);
        }
	}
	
//-----------------------------------------------------------------------------
	
	/**
	 * Clears the molecular viewer
	 */
	public void clearMolecularViewer()
	{
		jmolPanel.viewer.evalString("zap");
	}

//-----------------------------------------------------------------------------
	
	private void setJmolViewer()
	{
		StringBuilder sb = new StringBuilder();		
		sb.append("select none").append(NL); 
		sb.append("SelectionHalos ON").append(NL);
		sb.append("set picking ATOMS").append(NL);
		jmolPanel.viewer.evalString(sb.toString());
	}

//-----------------------------------------------------------------------------
  
    /*
     * This is needed to stop Jmol threads
     */
	public void dispose() 
	{
		jmolPanel.dispose();
	}
  	
//-----------------------------------------------------------------------------

}<|MERGE_RESOLUTION|>--- conflicted
+++ resolved
@@ -400,30 +400,19 @@
 					defPropMap.get(CDKConstants.TITLE),
 					item.getName() });
 		}
-<<<<<<< HEAD
-		if (item.getUID() != null) 
-		{
-			dataTabModel.addRow(new Object[] { "UID", item.getUID() });
-=======
 		if (item.getMoleculeUID() != null && chosen.contains(
 				DENOPTIMConstants.UNIQUEIDTAG)) 
 		{
 			dataTabModel.addRow(new Object[] {
 					defPropMap.get(DENOPTIMConstants.UNIQUEIDTAG), 
 					item.getMoleculeUID() });
->>>>>>> 917c9e50
 		}
 		if (item.hasFitness() && chosen.contains(
 				DENOPTIMConstants.FITNESSTAG))
 		{
-<<<<<<< HEAD
-			dataTabModel.addRow(new Object[]{"Fitness", 
-					item.getFitness()});
-=======
 			dataTabModel.addRow(new Object[]{
 					defPropMap.get(DENOPTIMConstants.FITNESSTAG), 
 					item.getMoleculeFitness()});
->>>>>>> 917c9e50
 		}
 		else
 		{
