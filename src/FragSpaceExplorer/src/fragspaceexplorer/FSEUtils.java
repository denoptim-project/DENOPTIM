/*
 *   DENOPTIM
 *   Copyright (C) 2019 Marco Foscato <marco.foscato@uib.no>
 * 
 *   This program is free software: you can redistribute it and/or modify
 *   it under the terms of the GNU Affero General Public License as published
 *   by the Free Software Foundation, either version 3 of the License, or
 *   (at your option) any later version.
 *
 *   This program is distributed in the hope that it will be useful,
 *   but WITHOUT ANY WARRANTY; without even the implied warranty of
 *   MERCHANTABILITY or FITNESS FOR A PARTICULAR PURPOSE.  See the
 *   GNU Affero General Public License for more details.
 *
 *   You should have received a copy of the GNU Affero General Public License
 *   along with this program.  If not, see <http://www.gnu.org/licenses/>.
 */

package fragspaceexplorer;

import java.io.File;
import java.io.FileInputStream;
import java.io.FileOutputStream;
import java.io.ObjectInputStream;
import java.io.ObjectOutputStream;
import java.util.ArrayList;
import java.util.regex.Pattern;

import org.apache.commons.io.FileUtils;

import denoptim.constants.DENOPTIMConstants;
import denoptim.exception.DENOPTIMException;
import denoptim.io.DenoptimIO;
import denoptim.io.SingletonFileAccess;
import denoptim.molecule.DENOPTIMGraph;


/**
 * Helper methods for the exploration of the fragment space.
 *
 * @author Marco Foscato
 */

public class FSEUtils
{

//------------------------------------------------------------------------------

    /**
     * @return the pathname of the folder where serialized graphs of a level 
     * are stored
     */

    public static String getNameOfStorageDir(int level)
    {
        String dirName = FSEParameters.getDBRoot()
                          + DENOPTIMConstants.FSEP
                          + DENOPTIMConstants.FSEIDXNAMEROOT
                          + level;
        return dirName;
    }

//------------------------------------------------------------------------------

    /** 
     * @return the graphId from the name of the storage file
     */

    public static int getGraphIdFromStorageFile(String fileName) 
                                                        throws DENOPTIMException
    {
        String msg ="";
        if (fileName.contains(Pattern.quote(DENOPTIMConstants.SERGFILENAMEROOT)) && 
            fileName.contains(Pattern.quote(".")))
        {
             msg = "Failed attempt to extract a graphId from String '" 
                         + fileName + "'";
            throw new DENOPTIMException(msg);
        }
        String[] p1 = fileName.split(Pattern.quote(DENOPTIMConstants.SERGFILENAMEROOT));
        String[] p2 = p1[1].split(Pattern.quote("."));
        int graphId = -1;
        try
        {
            graphId = Integer.parseInt(p2[0]);
        }
        catch (Throwable t)
        {
            throw new DENOPTIMException(msg);
        }
        return graphId;
    }

//------------------------------------------------------------------------------

    /**
     * @return the basename of a FragSpaceExplorer storage file
     */
   
    public static String getBaseNameOfStorageFile(int graphId)
    {
        String baseName = DENOPTIMConstants.SERGFILENAMEROOT
                          + graphId + "."
                          + DENOPTIMConstants.SERGFILENAMEEXT;
        return baseName;
    }

//------------------------------------------------------------------------------

    /**
     * @return the pathname of a FragSpaceExplorer storage file
     */

    public static String getNameOfStorageFile(int level, int graphId)
    {
        String fileName = FSEParameters.getDBRoot()
                          + DENOPTIMConstants.FSEP
                          + DENOPTIMConstants.FSEIDXNAMEROOT
                          + level
                          + DENOPTIMConstants.FSEP
                          + getBaseNameOfStorageFile(graphId);
        return fileName;
    }

//------------------------------------------------------------------------------

    /**
     * @return the pathname of a FragSpaceExplorer storage file where
     */

    public static String getNameOfStorageIndexFile(int level)
    {
        String fileName = FSEParameters.getDBRoot()
                          + DENOPTIMConstants.FSEP
                          + DENOPTIMConstants.FSEIDXNAMEROOT
                          + level
                          + DENOPTIMConstants.FSEP
                          + DENOPTIMConstants.FSEIDXNAMEROOT
                          + level + ".txt";
        return fileName;
    }

//------------------------------------------------------------------------------

    /**
     * Serialize all <code>DENOPTIMGraph</code>s to file.
     * The pathname of the output file is given by the value of 
     * <code>level</code> and the parameters from <code>FSEParameters</code>.
     * @param lstGraphs
     * @param level
     */

    protected static void storeAllGraphsOfLevel(
                                  ArrayList<DENOPTIMGraph> lstGraphs, int level)
                                                        throws DENOPTIMException
    {
        for (DENOPTIMGraph g : lstGraphs)
        {
<<<<<<< HEAD
	    //NOTE: the arraylist is supposed to hold the indeces used to 
	    //      create the next combination of fragments, but this method
	    //      is used only for graphs built with the base scaffolds or 
	    //      the naked root graphs. Therefore there is no set of indeces
	    //      to store and we fed the method with an empty array.
	    // NOTE2: the root Id is set to zero for the same reason.
            
            DENOPTIMGraph c = g.clone();
            
            storeGraphOfLevel(c,level,0,new ArrayList());
=======
            //NOTE: the arraylist is supposed to hold the indeces used to 
            //      create the next combination of fragments, but this method
            //      is used only for graphs built with the base scaffolds or 
            //      the naked root graphs. Therefore there is no set of indeces
            //      to store and we fed the method with an empty array.
            // NOTE2: the root Id is set to zero for the same reason.
            storeGraphOfLevel(g,level,0,new ArrayList());
>>>>>>> 917c9e50
        }
    }

//------------------------------------------------------------------------------

    /**
     * Serialize a <code>DENOPTIMGraph</code> to a file.
     * The pathname of the output file is given by the value of 
     * <code>level</code> and the parameters from <code>FSEParameters</code>.
     * @param graph the graph to store
     * @param level the level of modification from which the graph is generated
     * @param rootId the ID of the root graph used to build the graph
     * @param nextIds the set of indeces used to generate the next combination
     * of fragment. 
     */

    protected static void storeGraphOfLevel(DENOPTIMGraph graph, int level, 
                            int rootId, ArrayList<Integer> nextIds) 
                                                        throws DENOPTIMException
    {
<<<<<<< HEAD
    	String outDir = getNameOfStorageDir(level);
    	if (!DenoptimIO.checkExists(outDir))
    	{
    	    try
    	    {
    	        FileUtils.forceMkdir(new File(outDir));
    	    }
    	    catch (Throwable t)
    	    {
    	        String msg = "Cannot create folder " + outDir;
    	        throw new DENOPTIMException(msg,t);
    	    }
    	}
    
        String fileSer = getNameOfStorageFile(level,graph.getGraphId());
    	String indexFile = getNameOfStorageIndexFile(level);
    	String indexLine = graph.toString() + " => " + graph.getGraphId() + " " 
    			   + rootId + " " + nextIds;
    	SingletonFileAccess.getInstance().serializeToFile(fileSer,graph,true);
    	SingletonFileAccess.getInstance().writeData(indexFile,indexLine,true);
=======
        String outDir = getNameOfStorageDir(level);
        if (!DenoptimIO.checkExists(outDir))
        {
            try
            {
                FileUtils.forceMkdir(new File(outDir));
            }
            catch (Throwable t)
            {
                String msg = "Cannot create folder " + outDir;
                throw new DENOPTIMException(msg,t);
            }
        }

        String fileSer = getNameOfStorageFile(level,graph.getGraphId());
        String indexFile = getNameOfStorageIndexFile(level);
        String indexLine = graph.toString() + " => " + graph.getGraphId() + " " 
                           + rootId + " " + nextIds;
        SingletonFileAccess.getInstance().serializeToFile(fileSer,graph,true);
        SingletonFileAccess.getInstance().writeData(indexFile,indexLine,true);
>>>>>>> 917c9e50
    }

//------------------------------------------------------------------------------

    /**
     * Store the checkpoint in a serialized form
     */

    protected static void serializeCheckPoint() throws DENOPTIMException
    {
        FileOutputStream fos = null;
        ObjectOutputStream oos = null;
        try
        {
            fos = new FileOutputStream(FSEParameters.getCheckPointName(),false);
            oos = new ObjectOutputStream(fos);
            oos.writeObject(FSEParameters.getCheckPoint());
            oos.close();
        }
        catch (Throwable t)
        {
            throw new DENOPTIMException("Cannot serialize checkpoint.", t);
        }
        finally
        {
            try
            {
                fos.flush();
                fos.close();
                fos = null;
            }
            catch (Throwable t)
            {
                throw new DENOPTIMException("cannot close FileOutputStream",t);
            }
        }
    }

//------------------------------------------------------------------------------

    /**
     * Converts a binary file into the corresponding checkpoint object
     * @param file the pathname of the file to convert
     */

    public static FSECheckPoint deserializeCheckpoint(String file)
                                                        throws DENOPTIMException
    {
        FSECheckPoint chkpt = null;
        FileInputStream fis = null;
        ObjectInputStream ois = null;
        try
        {
            fis = new FileInputStream(new File(file));
            ois = new ObjectInputStream(fis);
            chkpt = (FSECheckPoint) ois.readObject();
            ois.close();
        }
        catch (Throwable t)
        {
            throw new DENOPTIMException(t);
        }
        finally
        {
            try
            {
                fis.close();
            }
            catch (Throwable t)
            {
                throw new DENOPTIMException(t);
            }
        }
        return chkpt;
    }

//------------------------------------------------------------------------------

} <|MERGE_RESOLUTION|>--- conflicted
+++ resolved
@@ -155,27 +155,17 @@
                                                         throws DENOPTIMException
     {
         for (DENOPTIMGraph g : lstGraphs)
-        {
-<<<<<<< HEAD
-	    //NOTE: the arraylist is supposed to hold the indeces used to 
-	    //      create the next combination of fragments, but this method
-	    //      is used only for graphs built with the base scaffolds or 
-	    //      the naked root graphs. Therefore there is no set of indeces
-	    //      to store and we fed the method with an empty array.
-	    // NOTE2: the root Id is set to zero for the same reason.
+              {
+      	    //NOTE: the arraylist is supposed to hold the indeces used to 
+      	    //      create the next combination of fragments, but this method
+      	    //      is used only for graphs built with the base scaffolds or 
+      	    //      the naked root graphs. Therefore there is no set of indeces
+      	    //      to store and we fed the method with an empty array.
+      	    // NOTE2: the root Id is set to zero for the same reason.
             
             DENOPTIMGraph c = g.clone();
             
             storeGraphOfLevel(c,level,0,new ArrayList());
-=======
-            //NOTE: the arraylist is supposed to hold the indeces used to 
-            //      create the next combination of fragments, but this method
-            //      is used only for graphs built with the base scaffolds or 
-            //      the naked root graphs. Therefore there is no set of indeces
-            //      to store and we fed the method with an empty array.
-            // NOTE2: the root Id is set to zero for the same reason.
-            storeGraphOfLevel(g,level,0,new ArrayList());
->>>>>>> 917c9e50
         }
     }
 
@@ -196,28 +186,6 @@
                             int rootId, ArrayList<Integer> nextIds) 
                                                         throws DENOPTIMException
     {
-<<<<<<< HEAD
-    	String outDir = getNameOfStorageDir(level);
-    	if (!DenoptimIO.checkExists(outDir))
-    	{
-    	    try
-    	    {
-    	        FileUtils.forceMkdir(new File(outDir));
-    	    }
-    	    catch (Throwable t)
-    	    {
-    	        String msg = "Cannot create folder " + outDir;
-    	        throw new DENOPTIMException(msg,t);
-    	    }
-    	}
-    
-        String fileSer = getNameOfStorageFile(level,graph.getGraphId());
-    	String indexFile = getNameOfStorageIndexFile(level);
-    	String indexLine = graph.toString() + " => " + graph.getGraphId() + " " 
-    			   + rootId + " " + nextIds;
-    	SingletonFileAccess.getInstance().serializeToFile(fileSer,graph,true);
-    	SingletonFileAccess.getInstance().writeData(indexFile,indexLine,true);
-=======
         String outDir = getNameOfStorageDir(level);
         if (!DenoptimIO.checkExists(outDir))
         {
@@ -238,7 +206,6 @@
                            + rootId + " " + nextIds;
         SingletonFileAccess.getInstance().serializeToFile(fileSer,graph,true);
         SingletonFileAccess.getInstance().writeData(indexFile,indexLine,true);
->>>>>>> 917c9e50
     }
 
 //------------------------------------------------------------------------------
