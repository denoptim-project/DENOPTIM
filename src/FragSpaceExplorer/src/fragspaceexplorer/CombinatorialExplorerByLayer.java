--- conflicted
+++ resolved
@@ -152,13 +152,8 @@
         tpe.setRejectedExecutionHandler(new RejectedExecutionHandler()
         {
             @Override
-<<<<<<< HEAD
-            public void rejectedExecution(Runnable r, 
-                    ThreadPoolExecutor executor)
-=======
             public void rejectedExecution(Runnable r,
             		ThreadPoolExecutor executor)
->>>>>>> 917c9e50
             {
                 try
                 {
@@ -342,28 +337,6 @@
             DENOPTIMLogger.appLogger.log(Level.WARNING,msg);
 
             Collection<File> lst = FileUtils.listFiles(
-<<<<<<< HEAD
-                                  new File(FSEUtils.getNameOfStorageDir(level)),
-                                       new String[] {DENOPTIMConstants.SERGFILENAMEEXT},
-                                                                         false);
-		    // Keep only safely completed serialized graphs
-		    serFromChkRestart = lst.size();
-		    for (File f : lst)
-		    {
-				String fName = f.getName();
-				int serGrphID = Integer.parseInt(fName.substring(
-						DENOPTIMConstants.SERGFILENAMEROOT.length(),
-		        fName.length()-DENOPTIMConstants.SERGFILENAMEEXT.length()-1));
-				if (serGrphID > chk.getLatestSafelyCompletedGraphId())
-				{
-				    msg = "Removing non-safely completed graph '" + fName + "'";
-		                    DENOPTIMLogger.appLogger.log(Level.WARNING,msg);
-				    serFromChkRestart--;
-				    DenoptimIO.deleteFile(FSEUtils.getNameOfStorageDir(level) 
-							              + File.separator + fName);
-				}
-		    }
-=======
             		new File(FSEUtils.getNameOfStorageDir(level)),
             		new String[] {DENOPTIMConstants.SERGFILENAMEEXT},false);
             // Keep only safely completed serialized graphs
@@ -384,7 +357,6 @@
                     		+ File.separator + fName);
                 }
             }
->>>>>>> 917c9e50
         }
 
         boolean interrupted = false;
@@ -662,17 +634,10 @@
 
                     FragsCombination fragsToAdd = fcf.next();
 
-<<<<<<< HEAD
-                    GraphBuildingTask task = new GraphBuildingTask(tId,
-                                                              rootGraph.clone(),
-                                                                     fragsToAdd,
-                                                                         level);
-=======
                     GraphBuildingTask task = new GraphBuildingTask(
                     		rootGraph, fragsToAdd, level,
                     		FSEParameters.getWorkDirectory(),
                     		FSEParameters.getVerbosity());
->>>>>>> 917c9e50
 
                     ArrayList<Integer> nextIds = fcf.getNextIds();
                     task.setNextIds(nextIds);
@@ -688,80 +653,6 @@
                     itersFromChkPt++;
 
                     // Code meant only for preparation of checkpoint files
-<<<<<<< HEAD
-				    // The two following variables define at which point in the
-				    // exploration of the space we want to stop.
-				    int maxL = 2;
-				    int maxI = 50;
-		            if (FSEParameters.prepareFilesForTests())
-				    {
-		            	System.out.println("Wait until "+level+"=="+maxL+" and "
-				                 +(total+fcf.getNumGeneratedCombs())+"=="+maxI);
-						if (level>=maxL && 
-						    (total+fcf.getNumGeneratedCombs()>=maxI))
-			            {
-						    String key = "NONE";
-			                System.out.println("Execution stopped: now waiting "
-							 + " for checkpoint file to mature");
-						    int iWait=0;
-						    int nEqual = 0;
-						    ArrayList<Integer> oldIds =new ArrayList<Integer>();
-						    ArrayList<Integer> nowIds =new ArrayList<Integer>();
-			                            makeCheckPoint();
-						    oldIds.addAll(
-						            FSEParameters.getCheckPoint().getNextIds());
-		                    while (true)
-		                    {
-								iWait++;
-								Thread.sleep(1000); // in millisec
-								if (iWait > 120)
-								{
-							            System.out.println("NOT CONVERGED");
-							            System.exit(1);
-								}
-				                                makeCheckPoint();
-								nowIds.clear();
-								nowIds.addAll(
-								FSEParameters.getCheckPoint().getNextIds());
-								System.out.println(oldIds + " " + nowIds 
-										   + " nEqualChecks:" + nEqual);
-								boolean converged = true;
-								if (nowIds.size() != oldIds.size())
-								{
-								    converged = false;
-								}
-								else
-								{
-								    for (int iId=0; iId<nowIds.size(); iId++)
-								    {
-								        if (nowIds.get(iId) != oldIds.get(iId))
-								        {
-										    nEqual = 0;
-										    converged = false;
-										    break;
-								        }
-								    }
-								}
-								if (!converged)
-								{
-							            oldIds.clear();
-								    oldIds.addAll(nowIds);
-								    continue;
-								}
-								nEqual++;
-								if (nEqual >= 10)
-								{
-								    break;
-								}
-						    }
-						    System.out.println("Stopped with converged "
-								         + "checkpoint IDs: " + nowIds);
-						    System.exit(0);
-		                }
-		            }
-		        }
-		    }
-=======
                     // The two following variables define at which point in the
                     // exploration of the space we want to stop.
                     int maxL = 2;
@@ -838,7 +729,6 @@
                     }
                 }
             }
->>>>>>> 917c9e50
             catch (DENOPTIMException dex)
             {
                 cleanup(tpe, futures, submitted);
@@ -902,21 +792,11 @@
         DENOPTIMGraph molGraph = new DENOPTIMGraph();
         molGraph.setGraphId(GraphUtils.getUniqueGraphIndex());
 
-<<<<<<< HEAD
         //TODO-V3: use a vertex constructor that is type-agnostic
         DENOPTIMVertex scafVertex = DENOPTIMVertex.newVertexFromLibrary(
                 GraphUtils.getUniqueVertexIndex(),scafIdx,BBType.SCAFFOLD);
 
         // as in DenoptimGA, though level=-1 is a bit misleading
-=======
-        ArrayList<DENOPTIMAttachmentPoint> scafAPs =
-        		FragmentUtils.getAPForFragment(scafIdx,0);
-
-        DENOPTIMVertex scafVertex = new DENOPTIMVertex(
-        		GraphUtils.getUniqueVertexIndex(), scafIdx, scafAPs, 0);
-
-        // as for DenoptimGA, though level=-1 is a bit misleading
->>>>>>> 917c9e50
         scafVertex.setLevel(-1);
 
         //TODO-V3: check that symmetry is inherited from the original vertex stored in the library of building blocks.
@@ -943,11 +823,7 @@
     private void cleanup(ThreadPoolExecutor tpe, List<Future<Object>> futures,
                             ArrayList<GraphBuildingTask> submitted)
     {
-<<<<<<< HEAD
         for (Future<String> f : futures)
-=======
-        for (Future<Object> f : futures)
->>>>>>> 917c9e50
         {
             f.cancel(true);
         }
@@ -962,10 +838,6 @@
         tpe.getQueue().clear();
     }
 
-<<<<<<< HEAD
 //------------------------------------------------------------------------------    
-=======
-//------------------------------------------------------------------------------   
-    
->>>>>>> 917c9e50
+
 }