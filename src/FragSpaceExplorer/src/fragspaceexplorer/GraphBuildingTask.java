--- conflicted
+++ resolved
@@ -199,7 +199,6 @@
 //------------------------------------------------------------------------------
    
     /**
-<<<<<<< HEAD
      * Constructor
      */
  
@@ -219,8 +218,6 @@
 //------------------------------------------------------------------------------
    
     /**
-=======
->>>>>>> 917c9e50
      * Calls the task
      */
  
@@ -262,7 +259,6 @@
             for (IdFragmentAndAP srcAp : fragsToAdd.keySet())
             {
                 int sVId = srcAp.getVertexId();
-<<<<<<< HEAD
                 int sFId = srcAp.getVertexMolId();
                 BBType sFTyp = srcAp.getVertexMolType();
                 int sApId = srcAp.getApId();
@@ -270,12 +266,6 @@
                 
                 APClass sCls = srcVrtx.getAttachmentPoints().get(
                         sApId).getAPClass();
-=======
-                int sApId = srcAp.getApId();
-                DENOPTIMVertex srcVrtx = dGraph.getVertexWithId(sVId);
-                String sCls = 
-                          srcVrtx.getAttachmentPoints().get(sApId).getAPClass();
->>>>>>> 917c9e50
     
                 IdFragmentAndAP trgAp = fragsToAdd.get(srcAp);
                 int tVId = trgAp.getVertexId();
@@ -338,13 +328,8 @@
             }
 
             // Evaluate graph
-<<<<<<< HEAD
             Object[] res = molGraph.evaluateGraph();
             if (res == null) // null is used to indicate an unacceptable graph
-=======
-            Object[] res = GraphUtils.evaluateGraph(dGraph);
-            if (res == null) // null is used to indicate unacceptable graph
->>>>>>> 917c9e50
             {
                 if (verbosity > 1)
                 {
@@ -355,11 +340,7 @@
                 nSubTasks = 1;
 
                 // Store graph
-<<<<<<< HEAD
                 FSEUtils.storeGraphOfLevel(molGraph.clone(),level,rootId,nextIds);
-=======
-                FSEUtils.storeGraphOfLevel(dGraph,level,rootId,nextIds);
->>>>>>> 917c9e50
             }
             else
             {
@@ -372,23 +353,14 @@
                 boolean needsCaps = false;
                 if (FragmentSpace.useAPclassBasedApproach())
                 {
-<<<<<<< HEAD
                     needsCaps = molGraph.graphNeedsCappingGroups();
-=======
-                    needsCaps = GraphUtils.graphNeedsCappingGroups(dGraph);
->>>>>>> 917c9e50
                 }
 
                 ArrayList<DENOPTIMGraph> altCyclicGraphs = new ArrayList<DENOPTIMGraph>();
                 if (!needsCaps)
                 {
-<<<<<<< HEAD
                     altCyclicGraphs =
                             molGraph.makeAllGraphsWithDifferentRingSets();
-=======
-                    altCyclicGraphs = 
-                        GraphUtils.makeAllGraphsWithDifferentRingSets(dGraph);
->>>>>>> 917c9e50
                 }
                 int sz = altCyclicGraphs.size();
                 
@@ -482,13 +454,8 @@
                             altRes[0] = pr.getFirst(); 
                       
                             // Store graph
-<<<<<<< HEAD
                             FSEUtils.storeGraphOfLevel(g.clone(),level,rootId,nextIds);
                             graphId = gId;
-=======
-                            FSEUtils.storeGraphOfLevel(g,level,rootId,nextIds);
-                            graphId = g.getGraphId();
->>>>>>> 917c9e50
     
                             // Optionally perform external task
                             if (FSEParameters.submitFitnessTask())
@@ -508,10 +475,7 @@
                     nSubTasks = 1;
 
                     // Store graph
-<<<<<<< HEAD
                     FSEUtils.storeGraphOfLevel(molGraph.clone(),level,rootId,nextIds);
-=======
-                    FSEUtils.storeGraphOfLevel(dGraph,level,rootId,nextIds);
                     
                     // Optionally improve the molecular representation, which
                     // is otherwise only given by the collection of building
@@ -528,7 +492,6 @@
                     	}
                         res[2] = mol;
                 	}
->>>>>>> 917c9e50
                    
                     // Optionally perform external task 
                     if (FSEParameters.submitFitnessTask() && !needsCaps)
