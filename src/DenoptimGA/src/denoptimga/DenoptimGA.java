/*
 *   DENOPTIM
 *   Copyright (C) 2019 Vishwesh Venkatraman <vishwesh.venkatraman@ntnu.no>
 * 
 *   This program is free software: you can redistribute it and/or modify
 *   it under the terms of the GNU Affero General Public License as published
 *   by the Free Software Foundation, either version 3 of the License, or
 *   (at your option) any later version.
 *
 *   This program is distributed in the hope that it will be useful,
 *   but WITHOUT ANY WARRANTY; without even the implied warranty of
 *   MERCHANTABILITY or FITNESS FOR A PARTICULAR PURPOSE.  See the
 *   GNU Affero General Public License for more details.
 *
 *   You should have received a copy of the GNU Affero General Public License
 *   along with this program.  If not, see <http://www.gnu.org/licenses/>.
 */

package denoptimga;

import static java.nio.file.StandardWatchEventKinds.ENTRY_DELETE;
import static java.nio.file.StandardWatchEventKinds.ENTRY_MODIFY;

import java.io.IOException;
import java.nio.file.Paths;
import java.nio.file.WatchEvent;
import java.util.concurrent.ExecutorService;
import java.util.concurrent.Executors;
import java.util.concurrent.Future;
import java.util.concurrent.TimeUnit;
import java.util.logging.Level;

import denoptim.exception.DENOPTIMException;
import denoptim.io.DenoptimIO;
import denoptim.logging.DENOPTIMLogger;
import denoptim.utils.GenUtils;

/**
 *
 * @author Vishwesh Venkatraman
 */
public class DenoptimGA
{
	/*
	 * Runs the thread with the listener that accepts instructions from outside.
	 */
	//TODO: this is static for now, but will have to become thread-specific
	private static ExecutorService executor;
	
	private static Future<?> futureWatchers;

//------------------------------------------------------------------------------

    public static void printUsage()
    {
        System.err.println("Usage: java -jar DenoptimGA.jar ConfigFile "
        		+ "[workDir]");
    }

//------------------------------------------------------------------------------    
    
    /**
     * @param args the command line arguments
     * @throws DENOPTIMException in any case of not-normal termination
     */
    public static void main(String[] args) throws DENOPTIMException
    {
        if (args.length < 1)
        {
            printUsage();
            throw new DENOPTIMException("Cannot run. Need at least one argument"
            		+ "to run DenoptimGA main method.");
        }
        
    	//needed by static parameters, and in case of subsequent runs in the same JVM
    	GAParameters.resetParameters(); 

        String configFile = args[0];
        if (args.length > 1)
        {
        	GAParameters.dataDir = args[1];
        }
<<<<<<< HEAD
        EvolutionaryAlgorithm evoGA;
        ParallelEvolutionaryAlgorithm pGA = null;
        ExternalCmdsListener ecl = null;
=======

        EvolutionaryAlgorithm ea = null;
>>>>>>> b99d24d7
        try
        {	
            GAParameters.readParameterFile(configFile);
            GAParameters.checkParameters();
            GAParameters.processParameters();
            GAParameters.printParameters();
            
<<<<<<< HEAD
            ecl = new ExternalCmdsListener(
            		Paths.get(GAParameters.interfaceDir));
            executor = Executors.newSingleThreadExecutor();
            futureWatchers = executor.submit(ecl);
            executor.shutdown();
            
            if (GAParameters.parallelizationScheme == 1)
            {
                evoGA = new EvolutionaryAlgorithm(ecl);
                evoGA.runGA();
            }
            else
            {
                pGA = new ParallelEvolutionaryAlgorithm(ecl);
                pGA.runGA();
            }

        }
        catch (Throwable t)
        {
            if (pGA != null)
            {
                pGA.stopRun();
            }
            stopExternalCmdListener(ecl);
            DENOPTIMLogger.appLogger.log(Level.SEVERE, "Error occured", t);
=======
            ea = new EvolutionaryAlgorithm();
            ea.run();
        }
        catch (Throwable t)
        {
            if (ea != null)
                ea.stopRun();
            
            DENOPTIMLogger.appLogger.log(Level.SEVERE, "Error occurred", t);
>>>>>>> b99d24d7
            GenUtils.printExceptionChain(t);
            
            throw new DENOPTIMException("Error in DenoptimGA run.", t);
        }

        stopExternalCmdListener(ecl);
        // normal completion: do NOT call System exit(0) as we might be calling
        // this main from another thread, which would be killed as well.
    }

//------------------------------------------------------------------------------
    
	private static void stopExternalCmdListener(ExternalCmdsListener ecl) 
	{
        if (executor != null)
        {
            try {
				executor.awaitTermination(2, TimeUnit.SECONDS);
				ecl.closeWatcher();
                futureWatchers.cancel(true);
                executor.awaitTermination(1, TimeUnit.SECONDS);
			} catch (InterruptedException e) {
				// we'll kill it anyway
			} catch (IOException e) {
				// we'll kill it anyway
			}
            executor.shutdownNow();
            executor = null;
        }
	}
    
//------------------------------------------------------------------------------        

}<|MERGE_RESOLUTION|>--- conflicted
+++ resolved
@@ -44,7 +44,7 @@
 	/*
 	 * Runs the thread with the listener that accepts instructions from outside.
 	 */
-	//TODO: this is static for now, but will have to become thread-specific
+	//TODO-GG: this is static for now, but will have to become thread-specific
 	private static ExecutorService executor;
 	
 	private static Future<?> futureWatchers;
@@ -80,14 +80,9 @@
         {
         	GAParameters.dataDir = args[1];
         }
-<<<<<<< HEAD
-        EvolutionaryAlgorithm evoGA;
-        ParallelEvolutionaryAlgorithm pGA = null;
+        
+        EvolutionaryAlgorithm ea = null;
         ExternalCmdsListener ecl = null;
-=======
-
-        EvolutionaryAlgorithm ea = null;
->>>>>>> b99d24d7
         try
         {	
             GAParameters.readParameterFile(configFile);
@@ -95,44 +90,25 @@
             GAParameters.processParameters();
             GAParameters.printParameters();
             
-<<<<<<< HEAD
             ecl = new ExternalCmdsListener(
             		Paths.get(GAParameters.interfaceDir));
             executor = Executors.newSingleThreadExecutor();
             futureWatchers = executor.submit(ecl);
             executor.shutdown();
             
-            if (GAParameters.parallelizationScheme == 1)
-            {
-                evoGA = new EvolutionaryAlgorithm(ecl);
-                evoGA.runGA();
-            }
-            else
-            {
-                pGA = new ParallelEvolutionaryAlgorithm(ecl);
-                pGA.runGA();
-            }
-
-        }
-        catch (Throwable t)
-        {
-            if (pGA != null)
-            {
-                pGA.stopRun();
-            }
-            stopExternalCmdListener(ecl);
-            DENOPTIMLogger.appLogger.log(Level.SEVERE, "Error occured", t);
-=======
-            ea = new EvolutionaryAlgorithm();
+            ea = new EvolutionaryAlgorithm(ecl);
             ea.run();
         }
         catch (Throwable t)
         {
             if (ea != null)
+            {
                 ea.stopRun();
+            }
             
+            stopExternalCmdListener(ecl);
             DENOPTIMLogger.appLogger.log(Level.SEVERE, "Error occurred", t);
->>>>>>> b99d24d7
+
             GenUtils.printExceptionChain(t);
             
             throw new DENOPTIMException("Error in DenoptimGA run.", t);
