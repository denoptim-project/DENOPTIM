/*
 *   DENOPTIM
 *   Copyright (C) 2019 Vishwesh Venkatraman <vishwesh.venkatraman@ntnu.no> and
 *   Marco Foscato <marco.foscato@uib.no>
 * 
 *   This program is free software: you can redistribute it and/or modify
 *   it under the terms of the GNU Affero General Public License as published
 *   by the Free Software Foundation, either version 3 of the License, or
 *   (at your option) any later version.
 *
 *   This program is distributed in the hope that it will be useful,
 *   but WITHOUT ANY WARRANTY; without even the implied warranty of
 *   MERCHANTABILITY or FITNESS FOR A PARTICULAR PURPOSE.  See the
 *   GNU Affero General Public License for more details.
 *
 *   You should have received a copy of the GNU Affero General Public License
 *   along with this program.  If not, see <http://www.gnu.org/licenses/>.
 */

package denoptimga;

import java.io.BufferedReader;
import java.io.File;
import java.io.FileReader;
import java.io.IOException;
import java.lang.reflect.Field;
import java.text.DateFormat;
import java.text.SimpleDateFormat;
import java.util.Date;
import java.util.logging.Level;

import org.apache.commons.io.FileUtils;

import denoptim.exception.DENOPTIMException;
import denoptim.fitness.FitnessParameters;
import denoptim.fragspace.FragmentSpaceParameters;
import denoptim.io.DenoptimIO;
import denoptim.io.FileFormat;
import denoptim.logging.DENOPTIMLogger;
import denoptim.logging.Version;
import denoptim.rings.RingClosureParameters;
import denoptim.utils.RandomUtils;


/**
 *
 * @author Vishwesh Venkatraman
 * @author Marco Foscato
 */
public class GAParameters
{
    /**
     * Pathname to the working directory for the current run
     */
    protected static String dataDir = System.getProperty("user.dir");
    
    /**
     * Pathname to the interface directory for the current run. This is the
     * pathname that is watched for external instructions
     */
    protected static String interfaceDir = dataDir 
    		+ System.getProperty("file.separator") + "interface";

    /**
     * Pathname of user defined parameters
     */
    protected static String paramFile = "";

    /** 
     * Pathname of the initial population file. The file itself can be an SDF or
     * a list of pathnames
     */
    protected static String initPoplnFile = "";

    /**
     * Pathname of the file with the list of individuals unique identifiers that
     * are initially known.
     */
    protected static String uidFileIn = "";

    /**
     * Pathname of the file where the individuals unique identifiers will be 
     * recorded.
     */
    protected static String uidFileOut = "";
    
    /**
     * Pathname of file where EA monitors dumps are printed
     */
    protected static String monitorFile = "";

    /**
     * Default name of the UIDFileOut
     */
    private static final String DEFUIDFILEOUTNAME = "MOLUID.txt";

    /**
     * Pathname to the file containing the list of previously visited graph
     */
    protected static String visitedGraphsFile = "GRAPHS.txt";

    /**
     * Pathname to the file collecting the failed sdf molecules
     */
    static String failedSDF = "";

    /**
     * Pathname of log file (STDOUT)
     */
    protected static String logFile = "";

    /**
     * Size of the population 
     */
    protected static int populationSize = 50;

    /**
     * Number of children (i.e., new offspring) to be produced in each 
     * generation
     */
    protected static int numOfChildren = 5;

    /**
     * Number of identical generations before convergence is reached
     */
    protected static int numConvGen = 5;

    /**
     * Maximum number of generations to run for
     */
    protected static int numGenerations = 100;

    /**
     * Factor controlling the maximum number of attempts to build a graph
     * so that the maximum number of attempts = factor * population size
     */
    protected static int maxTriesPerPop = 25;
    
    /**
     * Maximum number of attempts to perform any genetic operation (i.e., either
     * crossover or mutation) on any parents before giving up.
     */
    protected static int maxGeneticOpAttempts = 100;

    /**
     * Replacement strategy: 1) replace worst individuals with new ones that are
     * better than the worst, 2) no replacement (the population keeps growing)
     */
    protected static int replacementStrategy = 1;

    /**
     * Definition of the growth probability function:
     */
    protected static int lvlGrowthProbabilityScheme = 0;
 
    /**
     * Parameter controlling the growth probability function of types
     * 'EXP_DIFF' and 'TANH'
     */
    protected static double lvlGrowthMultiplier = 0.5;
 
    /** 
     * Parameters controlling the growth probability function
     * of type 'SIGMA': steepness of the function where p=50%
     */
    protected static double lvlGrowthSigmaSteepness = 1.0;

    /** 
     * Parameters controlling the growth probability function
     * of type 'SIGMA': level at which p=50% (can be  a float)
     */
    protected static double lvlGrowthSigmaMiddle = 2.5;
    
    /**
     * Flag recording the intention to use level-controlled graph extension 
     * probability.
     */
    protected static boolean useLevelBasedProb = false;
    
    /**
     * Flag recording the intention to use molecular size-controlled graph
     * extension probability.
     */
    protected static boolean useMolSizeBasedProb = false;
    
    /**
     * Definition of the molGrowth probability function:
     */
    protected static int molGrowthProbabilityScheme = 2;

    /**
     * Parameter controlling the molGrowth probability function of types
     * 'EXP_DIFF' and 'TANH'
     */
    protected static double molGrowthMultiplier = 0.5;

    /**
     * Parameters controlling the molGrowth probability function
     * of type 'SIGMA': steepness of the function where p=50%
     */
    protected static double molGrowthSigmaSteepness = 0.2;

    /**
     * Parameters controlling the molGrowth probability function
     * of type 'SIGMA': level at which p=50% (can be  a float)
     */
    protected static double molGrowthSigmaMiddle = 25;
    
    /**
     * Definition of the crowding probability function. By default, the 
     * probability of using an AP that is hosted on an atom that already has an 
     * used AP is 100%.
     */
    protected static int crowdingProbabilityScheme = 3;
 
    /**
     * Parameter controlling the crowding probability function of types
     * 'EXP_DIFF' and 'TANH'
     */
    protected static double crowdingMultiplier = 0.5;
 
    /** 
     * Parameters controlling the crowding probability function
     * of type 'SIGMA': steepness of the function where p=50%
     */
    protected static double crowdingSigmaSteepness = 1.0;

    /** 
     * Parameters controlling the crowding probability function
     * of type 'SIGMA': level at which p=50% (can be  a float)
     */
    protected static double crowdingSigmaMiddle = 2.5;

    /**
     * The probability at which symmetric substitution occurs
     */
    protected static double symmetricSubProbability = 0.8;
    
    /**
     * The relative weight at which mutation is performed
     */
    protected static double mutationWeight = 1.0;
    
    /**
     * The relative weight at which construction from scratch is performed
     */
    protected static double builtAnewWeight = 1.0;
    
    /**
     * The relative weight at which crossover is performed
     */
    protected static double crossoverWeight = 1.0;

    /**
     * Crossover parents selection strategy: integer code
     */
    protected static int xoverSelectionMode = 3;

    /**
     * Crossover parents selection strategy: string
     */
    protected static String strXoverSelectionMode =
            "STOCHASTIC UNIVERSAL SAMPLING";

    /**
     * The seed value for random number generation
     */
    protected static long seed = 0L;
   
    /**
     * Parallelization scheme: synchronous or asynchronous 
     */
    protected static int parallelizationScheme = 1;

    /**
     * Maximum number of parallel tasks
     */
    protected static int numParallelTasks = 0;

    /**
     * Flag controlling how to sort the population based on the fitness
     */
    protected static boolean sortOrderDecreasing = true;

    /**
     * Precision for reporting the value of the fitness
     */
    protected static int precisionLevel = 3;

    /**
     * Monitor dumps step. The EA {@link Monitor} will dump data to file every 
     * this number is number of new attempts to generate candidate. 
     */
    protected static int monitorDumpStep = 50;
    
    /**
     * Flag controlling if we dump monitored data or not
     */
    protected static boolean dumpMonitor = false;
    
    /**
     * Minimal standard deviation accepted in the fitness values of the initial population
     */
    protected static double minFitnessSD = 0.000001;
    
    /**
     * Flag controlling the possibility of collecting cyclic graph systems that 
     * include a scaffold and save them as new template scaffolds.
     */
    protected static boolean saveRingSystemsAsTemplatesScaffolds = false;
    
    /**
     * Flag controlling the possibility of collecting cyclic graph systems that 
     * do NOT include a scaffold and save them as new template non-scaffold
     * building blocks.
     */
    protected static boolean saveRingSystemsAsTemplatesNonScaff = false;

    /**
     * Fitness threshold for adding template to building block libraries. 
     * This is expressed as percentage, i.e., if the fitness is in the best X%
     * of the population, then the template is added to the scaffold/vertex
     * library.
     */
    protected static double saveRingSystemsFitnessThreshold = 0.10;
    
    /**
     * Print level
     */
    protected static int print_level = 0;
    
//------------------------------------------------------------------------------

    /**
     * Restores the default values of the most important parameters. 
     * Given that this is a static collection of parameters, running subsequent
     * experiments from the GUI ends up reusing parameters from the previous
     * run. This method allows to clean-up old values.
     */
    public static void resetParameters() 
    {
    	dataDir = System.getProperty("user.dir");
    	paramFile = "";
    	initPoplnFile = "";
    	uidFileIn = "";
    	uidFileOut = "";
    	//final: DEFUIDFILEOUTNAME = "MOLUID.txt";
    	visitedGraphsFile = "GRAPHS.txt";
    	failedSDF = "";
    	logFile = "";
    	populationSize = 50;
    	numOfChildren = 5;
    	numConvGen = 5;
    	numGenerations = 100;
    	maxTriesPerPop = 25;
    	maxGeneticOpAttempts = 100;
    	replacementStrategy = 1;
    	lvlGrowthProbabilityScheme = 0;
    	lvlGrowthMultiplier = 0.5;
    	lvlGrowthSigmaSteepness = 1.0;
    	lvlGrowthSigmaMiddle = 2.5;
        molGrowthProbabilityScheme = 2;
        molGrowthMultiplier = 0.5;
        molGrowthSigmaSteepness = 0.2;
        molGrowthSigmaMiddle = 25;
    	symmetricSubProbability = 0.8;
    	crossoverWeight = 1.0;
    	mutationWeight = 1.0;
    	builtAnewWeight = 1.0;
    	xoverSelectionMode = 3;
    	strXoverSelectionMode = "STOCHASTIC UNIVERSAL SAMPLING";
    	seed = 0L;
    	parallelizationScheme = 1;
    	numParallelTasks = 0;
    	sortOrderDecreasing = true;
    	precisionLevel = 3;
    	print_level = 0;
    	monitorDumpStep = 50;
    	dumpMonitor = false;
    	useLevelBasedProb = false;
    	useMolSizeBasedProb = false;
    	
        FragmentSpaceParameters.resetParameters();
        RingClosureParameters.resetParameters();
        FitnessParameters.resetParameters();
    }

   
//------------------------------------------------------------------------------

    protected static String getUIDFileIn()
    {
        return uidFileIn;
    }

//------------------------------------------------------------------------------

    protected static String getUIDFileOut()
    {
        return uidFileOut;
    }

//------------------------------------------------------------------------------

    protected static String getVisitedGraphsFile()
    {
        return visitedGraphsFile;
    }
    
//------------------------------------------------------------------------------

    protected static String getMonitorFile()
    {
        return monitorFile;
    }
    
//------------------------------------------------------------------------------
    
    protected static int getMonitorDumpStep()
    {
        return monitorDumpStep;
    }

//------------------------------------------------------------------------------

    protected static int getPrecisionLevel()
    {
        return precisionLevel;
    }
    
//------------------------------------------------------------------------------

    protected static int getPrintLevel()
    {
        return print_level;
    }
    
//------------------------------------------------------------------------------

    protected static int getNumberOfCPU()
    {
        return numParallelTasks;
    }    

//------------------------------------------------------------------------------

    protected static boolean isSortOrderDecreasing()
    {
        return sortOrderDecreasing;
    }

//------------------------------------------------------------------------------

    protected static int getMaxTriesFactor()
    {
        return maxTriesPerPop;
    }
    
//------------------------------------------------------------------------------

    protected static int getMaxGeneticOpAttempts()
    {
        return maxGeneticOpAttempts;
    }

//------------------------------------------------------------------------------

    protected static String getDataDirectory()
    {
        return dataDir;
    }

//------------------------------------------------------------------------------

    protected static int getReplacementStrategy()
    {
        return replacementStrategy;
    }

//------------------------------------------------------------------------------

    protected static double getCrowdingFactorSteepSigma()
    {
        return crowdingSigmaSteepness;
    }

//------------------------------------------------------------------------------

    protected static double getCrowdingFactorMiddleSigma()
    {
        return crowdingSigmaMiddle;
    }

//------------------------------------------------------------------------------

    protected static double getCrowdingMultiplier()
    {
        return crowdingMultiplier;
    }

//------------------------------------------------------------------------------

    protected static int getCrowdingProbabilityScheme()
    {
        return crowdingProbabilityScheme;
    }
    
//------------------------------------------------------------------------------

    protected static double getGrowthFactorSteepSigma()
    {
        return lvlGrowthSigmaSteepness;
    }

//------------------------------------------------------------------------------

    protected static double getGrowthFactorMiddleSigma()
    {
        return lvlGrowthSigmaMiddle;
    }

//------------------------------------------------------------------------------

    protected static double getGrowthMultiplier()
    {
        return lvlGrowthMultiplier;
    }

//------------------------------------------------------------------------------

    protected static int getGrowthProbabilityScheme()
    {
        return lvlGrowthProbabilityScheme;
    }
    
//------------------------------------------------------------------------------

    protected static double getMolGrowthFactorSteepSigma()
    {
        return molGrowthSigmaSteepness;
    }

//------------------------------------------------------------------------------

    protected static double getMolGrowthFactorMiddleSigma()
    {
        return molGrowthSigmaMiddle;
    }

//------------------------------------------------------------------------------

    protected static double getMolGrowthMultiplier()
    {
        return molGrowthMultiplier;
    }

//------------------------------------------------------------------------------

    protected static int getMolGrowthProbabilityScheme()
    {
        return molGrowthProbabilityScheme;
    }

//------------------------------------------------------------------------------

    protected static int getPopulationSize()
    {
        return populationSize;
    }

//------------------------------------------------------------------------------

    protected static int getNumberOfGenerations()
    {
        return numGenerations;
    }

//------------------------------------------------------------------------------

    protected static String getSelectionStrategy()
    {
        return strXoverSelectionMode;
    }

//------------------------------------------------------------------------------

    protected static int getSelectionStrategyType()
    {
        return xoverSelectionMode;
    }

//------------------------------------------------------------------------------

    protected static int getNumberOfConvergenceGenerations()
    {
        return numConvGen;
    }

//------------------------------------------------------------------------------

    protected static int getNumberOfChildren()
    {
        return numOfChildren;
    }
    
//------------------------------------------------------------------------------
    protected static double getCrossoverWeight()
    {
        return crossoverWeight;
    }

//------------------------------------------------------------------------------

    protected static double getMutationWeight()
    {
        return mutationWeight;
    }
    
//------------------------------------------------------------------------------

    protected static double getConstructionWeight()
    {
        return builtAnewWeight;
    }

//------------------------------------------------------------------------------

    protected static double getSymmetryProbability()
    {
        return symmetricSubProbability;
    }
    
//------------------------------------------------------------------------------

    protected static String getInitialPopulationFile()
    {
        return initPoplnFile;
    }
    
//------------------------------------------------------------------------------

    protected static void printParameters()
    {
        String eol = System.getProperty("line.separator");
        StringBuilder sb = new StringBuilder(1024);
        sb.append(Version.message());
        sb.append("# ").append(DateFormat.getDateTimeInstance(
            DateFormat.LONG, DateFormat.LONG).format(new Date())).append(eol);

        sb.append("------------------- DENOPTIM GAParameters -"
                + "----------------------").append(eol);
        for (Field f : GAParameters.class.getDeclaredFields())
        {
            try
            {
                sb.append(f.getName()).append(" = ").append(
                                         f.get(GAParameters.class)).append(eol);
            }
            catch (IllegalArgumentException | IllegalAccessException t)
            {
                sb.append("ERROR! Unable to print GAParameters.");
                break;
            }
        }
        sb.append("-------------------------------------------" +
                                    "----------------------").append(eol);

        DENOPTIMLogger.appLogger.info(sb.toString());
        sb.setLength(0);

        FragmentSpaceParameters.printParameters();
        RingClosureParameters.printParameters();
        FitnessParameters.printParameters();
    }

//------------------------------------------------------------------------------

    /**
     * Read the parameter file
     * @param infile
     * @throws DENOPTIMException
     */
    protected static void readParameterFile(String infile) throws DENOPTIMException
    {
        String option, line;
        BufferedReader br = null;
        try
        {
            br = new BufferedReader(new FileReader(infile));
            while ((line = br.readLine()) != null)
            {
                if ((line.trim()).length() == 0)
                {
                    continue;
                }

                if (line.startsWith("#"))
                {
                    continue;
                }

                if (line.toUpperCase().startsWith("FS-"))
                {
                    FragmentSpaceParameters.interpretKeyword(line);
                    continue;
                }

                if (line.toUpperCase().startsWith("RC-"))
                {
                    RingClosureParameters.interpretKeyword(line);
                    continue;
                }
                
                if (line.toUpperCase().startsWith("FP-"))
                {
                    FitnessParameters.interpretKeyword(line);
                    continue;
                }

                if (line.toUpperCase().startsWith("GA-NUMPARALLELTASKS="))
                {
                    option = line.substring(line.indexOf("=") + 1).trim();
                    if (option.length() > 0)
                    {
                        numParallelTasks = Integer.parseInt(option);
                    }
                    continue;
                }
                
                if (line.toUpperCase().startsWith("GA-PARALLELIZATION="))
                {
                    option = line.substring(line.indexOf("=") + 1).trim();
                    switch (option.toUpperCase())
                    {
                        case "SYNCHRONOUS":
                            parallelizationScheme = 1;
                            break;
                        case "ASYNCHRONOUS":
                            parallelizationScheme = 2;
                            break;
                        default:
                            throw new DENOPTIMException("Unknown parallelization scheme.");
                    }
                    continue;
                }

                if (line.toUpperCase().startsWith("GA-PRECISIONLEVEL="))
                {
                    option = line.substring(line.indexOf("=") + 1).trim();
                    if (option.length() > 0)
                    {
                        precisionLevel = Integer.parseInt(option);
                    }
                    continue;
                }

                if (line.toUpperCase().startsWith("GA-UIDFILEIN="))
                {
                    option = line.substring(line.indexOf("=") + 1).trim();
                    if (option.length() > 0)
                    {
                        uidFileIn = option;
                    }
                    continue;
                }

                if (line.toUpperCase().startsWith("GA-UIDFILEOUT="))
                {
                    option = line.substring(line.indexOf("=") + 1).trim();
                    if (option.length() > 0)
                    {
                        uidFileOut = option;
                    }
                    continue;
                }
                
                if (line.toUpperCase().startsWith("GA-MONITORFILE="))
                {
                    option = line.substring(line.indexOf("=") + 1).trim();
                    if (option.length() > 0)
                    {
                        monitorFile = option;
                    }
                    continue;
                }
                
                if (line.toUpperCase().startsWith("GA-MONITORDUMPSTEP="))
                {
                    option = line.substring(line.indexOf("=") + 1).trim();
                    if (option.length() > 0)
                    {
                        monitorDumpStep = Integer.parseInt(option);
                        dumpMonitor = true;
                    }
                    continue;
                }
                
                if (line.toUpperCase().startsWith("GA-RANDOMSEED="))
                {
                    option = line.substring(line.indexOf("=") + 1).trim();
                    if (option.length() > 0)
                    {
                        seed = Long.parseLong(option);
                    }
                    continue;
                }
                
                if (line.toUpperCase().startsWith("GA-MAXTRIESPERPOPULATION="))
                {
                    option = line.substring(line.indexOf("=") + 1).trim();
                    if (option.length() > 0)
                        maxTriesPerPop  = Integer.parseInt(option);
                }
                
                if (line.toUpperCase().startsWith("GA-MAXGENETICOPSATTEMPTS="))
                {
                    option = line.substring(line.indexOf("=") + 1).trim();
                    if (option.length() > 0)
                        maxGeneticOpAttempts  = Integer.parseInt(option);
                }

                if (line.toUpperCase().startsWith("GA-INITPOPLNFILE="))
                {
                    option = line.substring(line.indexOf("=") + 1).trim();
                    if (option.length() > 0)
                    {
                        initPoplnFile = option;
                    }
                    continue;
                }

                if (line.toUpperCase().startsWith("GA-PRINTLEVEL="))
                {
                    option = line.substring(line.indexOf("=") + 1).trim();
                    if (option.length() > 0)
                    {
                        print_level = Integer.parseInt(option);
                    }
                    continue;
                }

                if (line.toUpperCase().startsWith("GA-SORTBYINCREASINGFITNESS"))
                {
                    option = line.substring(line.indexOf("=") + 1).trim();
                    if (option.length() > 0)
                    {
                        sortOrderDecreasing = false;
                    }
                    continue;
                }

                if (line.toUpperCase().startsWith("GA-GROWTHMULTIPLIER="))
                {
                    option = line.substring(line.indexOf("=") + 1).trim();
                    if (option.length() > 0)
                    {
                        lvlGrowthMultiplier = Double.parseDouble(option);
                        useLevelBasedProb = true;
                    }
                }

                if (line.toUpperCase().startsWith("GA-LEVELGROWTHSIGMASTEEPNESS="))
                {
                    option = line.substring(line.indexOf("=") + 1).trim();
                    if (option.length() > 0)
                    {
                        lvlGrowthSigmaSteepness = Double.parseDouble(option);
                        useLevelBasedProb = true;
                    }
                }

                if (line.toUpperCase().startsWith("GA-LEVELGROWTHSIGMAMIDDLE="))
                {
                    option = line.substring(line.indexOf("=") + 1).trim();
                    if (option.length() > 0)
                    {
                        lvlGrowthSigmaMiddle = Double.parseDouble(option);
                        useLevelBasedProb = true;
                    }
                }

                if (line.toUpperCase().startsWith("GA-LEVELGROWTHPROBSCHEME="))
                {
                    option = line.substring(line.indexOf("=") + 1).trim();
                    lvlGrowthProbabilityScheme = convertProbabilityScheme(option);
                    useLevelBasedProb = true;
                }
                
                if (line.toUpperCase().startsWith("GA-MOLGROWTHMULTIPLIER="))
                {
                    option = line.substring(line.indexOf("=") + 1).trim();
                    if (option.length() > 0)
                    {
                        molGrowthMultiplier = Double.parseDouble(option);
                        useMolSizeBasedProb = true;
                    }
                }

                if (line.toUpperCase().startsWith("GA-MOLGROWTHSIGMASTEEPNESS="))
                {
                    option = line.substring(line.indexOf("=") + 1).trim();
                    if (option.length() > 0)
                    {
                        molGrowthSigmaSteepness = Double.parseDouble(option);
                        useMolSizeBasedProb = true;
                    }
                }

                if (line.toUpperCase().startsWith("GA-MOLGROWTHSIGMAMIDDLE="))
                {
                    option = line.substring(line.indexOf("=") + 1).trim();
                    if (option.length() > 0)
                    {
                        molGrowthSigmaMiddle = Double.parseDouble(option);
                        useMolSizeBasedProb = true;
                    }
                }

                if (line.toUpperCase().startsWith("GA-MOLGROWTHPROBSCHEME="))
                {
                    option = line.substring(line.indexOf("=") + 1).trim();
                    molGrowthProbabilityScheme = convertProbabilityScheme(option);
                    useMolSizeBasedProb = true;
                }
                
                if (line.toUpperCase().startsWith("GA-CROWDMULTIPLIER="))
                {
                    option = line.substring(line.indexOf("=") + 1).trim();
                    if (option.length() > 0)
                    {
                        crowdingMultiplier = Double.parseDouble(option);
                    }
                }

                if (line.toUpperCase().startsWith("GA-CROWDSIGMASTEEPNESS="))
                {
                    option = line.substring(line.indexOf("=") + 1).trim();
                    if (option.length() > 0)
                    {
                        crowdingSigmaSteepness = Double.parseDouble(option);
                    }
                }

                if (line.toUpperCase().startsWith("GA-CROWDSIGMAMIDDLE="))
                {
                    option = line.substring(line.indexOf("=") + 1).trim();
                    if (option.length() > 0)
                    {
                        crowdingSigmaMiddle = Double.parseDouble(option);
                    }
                }
                
                if (line.toUpperCase().startsWith("GA-SYMMETRYPROBABILITY="))
                {
                    option = line.substring(line.indexOf("=") + 1).trim();
                    if (option.length() > 0)
                    {
                        symmetricSubProbability = Double.parseDouble(option);
                    }
                }

                if (line.toUpperCase().startsWith("GA-CROWDPROBSCHEME="))
                {
                    option = line.substring(line.indexOf("=") + 1).trim();
                    crowdingProbabilityScheme = convertProbabilityScheme(option);
                }

                if (line.toUpperCase().startsWith("GA-NUMGENERATIONS="))
                {
                    option = line.substring(line.indexOf("=") + 1).trim();
                    if (option.length() > 0)
                    {
                        numGenerations = Integer.parseInt(option);
                    }
                }

                if (line.toUpperCase().startsWith("GA-NUMCHILDREN="))
                {
                    option = line.substring(line.indexOf("=") + 1).trim();
                    if (option.length() > 0)
                    {
                        GAParameters.numOfChildren = Integer.parseInt(option);
                    }
                }

                if (line.toUpperCase().startsWith("GA-CROSSOVERWEIGHT="))
                {
                    option = line.substring(line.indexOf("=") + 1).trim();
                    if (option.length() > 0)
                    {
                        GAParameters.crossoverWeight = Double.parseDouble(option);
                    }
                }

                if (line.toUpperCase().startsWith("GA-MUTATIONWEIGHT="))
                {
                    option = line.substring(line.indexOf("=") + 1).trim();
                    if (option.length() > 0)
                    {
                        GAParameters.mutationWeight = Double.parseDouble(option);
                    }
                }
                
                if (line.toUpperCase().startsWith("GA-CONSTRUCTIONWEIGHT="))
                {
                    option = line.substring(line.indexOf("=") + 1).trim();
                    if (option.length() > 0)
                    {
                        GAParameters.builtAnewWeight = Double.parseDouble(option);
                    }
                }
                
                if (line.toUpperCase().startsWith("GA-REPLACEMENTSTRATEGY="))
                {
                    option = line.substring(line.indexOf("=") + 1).trim();
                    switch (option.toUpperCase())
                    {
                        case "NONE":
                        	replacementStrategy = 2;
                            break;
                        case "ELITIST":
                            replacementStrategy = 1;
                            break;
                        default:
                            throw new DENOPTIMException("Unknown replacement strategy.");
                    }
                }

                if (line.toUpperCase().startsWith("GA-POPULATIONSIZE="))
                {
                    option = line.substring(line.indexOf("=") + 1).trim();
                    if (option.length() > 0)
                    {
                        GAParameters.populationSize = Integer.parseInt(option);
                    }
                }

                if (line.toUpperCase().startsWith("GA-NUMCONVGEN="))
                {
                    option = line.substring(line.indexOf("=") + 1).trim();
                    if (option.length() > 0)
                    {
                        GAParameters.numConvGen = Integer.parseInt(option);
                    }
                }
                
                if (line.toUpperCase().startsWith("GA-KEEPNEWRINGSYSTEMVERTEXES"))
                {
                    saveRingSystemsAsTemplatesNonScaff = true;
                }
                
                if (line.toUpperCase().startsWith("GA-KEEPNEWRINGSYSTEMSCAFFOLDS"))
                {
                    saveRingSystemsAsTemplatesScaffolds = true;
                }
                
                
                if (line.toUpperCase().startsWith("GA-KEEPNEWRINGSYSTEMFITNESSTRSH="))
                {
                    option = line.substring(line.indexOf("=") + 1).trim();
                    if (option.length() > 0)
                    {
                        saveRingSystemsFitnessThreshold = Double.parseDouble(option);
                    }
                }

                if (line.toUpperCase().startsWith("GA-XOVERSELECTIONMODE="))
                {
                    option = line.substring(line.indexOf("=") + 1).trim();
                    if (option.length() > 0)
                    {
                        GAParameters.xoverSelectionMode = -1;
                        if (option.compareToIgnoreCase("TS") == 0)
                        {
                            GAParameters.xoverSelectionMode = 1;
                            GAParameters.strXoverSelectionMode = "TOURNAMENT";
                        }
                        if (option.compareToIgnoreCase("RWS") == 0)
                        {
                            GAParameters.xoverSelectionMode = 2;
                            GAParameters.strXoverSelectionMode = "ROULETTE WHEEL";
                        }
                        if (option.compareToIgnoreCase("SUS") == 0)
                        {
                            GAParameters.xoverSelectionMode = 3;
                            GAParameters.strXoverSelectionMode =
                                "STOCHASTIC UNIVERSAL SAMPLING";
                        }
                        if (option.compareToIgnoreCase("RANDOM") == 0)
                        {
                            GAParameters.xoverSelectionMode = 4;
                            GAParameters.strXoverSelectionMode = "RANDOM";
                        }
                    }
                }
            }
        }
        catch (NumberFormatException | IOException nfe)
        {
            throw new DENOPTIMException(nfe);
        }
        finally
        {
            try
            {
                if (br != null)
                {
                    br.close();
                    br = null;
                }
                paramFile = infile;
            }
            catch (IOException ioe)
            {
                throw new DENOPTIMException(ioe);
            }
        }
        
        option = null;
        line = null;
    }
    
//------------------------------------------------------------------------------
    
    public static int convertProbabilityScheme(String option) 
    		throws DENOPTIMException 
    {
        int res = 0;
    	switch (option.toUpperCase())
        {
            case "EXP_DIFF":
                res = 0;
                break;
            case "TANH":
                res = 1;
                break;
            case "SIGMA":
                res = 2;
                break;
            case "UNRESTRICTED":
                res = 3;
                break;
            default:
                throw new DENOPTIMException(
                		"Unknown growth probability scheme.");
        }
		return res;
	}
    
//-----------------------------------------------------------------------------

	/**
     * Create the directory that will store the output of the GA run
     * @throws DENOPTIMException 
     */

    protected static void createWorkingDirectory() throws DENOPTIMException
    {
        String fileSep = System.getProperty("file.separator");
        String cdataDir = dataDir;
        boolean success = false;
        while (!success)
        {
            SimpleDateFormat sdf = new SimpleDateFormat("yyyyMMddkkmmss");
            String str = "RUN" + sdf.format(new Date());
            dataDir = cdataDir + fileSep + str;
            success = DenoptimIO.createDirectory(dataDir);
        }
<<<<<<< HEAD
        interfaceDir = dataDir + fileSep + "interface";
        if (!DenoptimIO.createDirectory(interfaceDir))
        {
        	throw new DENOPTIMException("ERROR! Unable to make interface "
        			+ "folder");
        }
=======
        DenoptimIO.addToRecentFiles(dataDir, FileFormat.GA_RUN);
>>>>>>> b99d24d7
    }

//------------------------------------------------------------------------------

    // reads files as listed in the parameters
    // other initialization code such as the random number generator
    protected static void processParameters() throws DENOPTIMException
    {
        String fileSep = System.getProperty("file.separator");

        // regardless of the random number seed, the following
        // will always create a new directory
        // inside this directory all further directories
        // will be created
        
        createWorkingDirectory();

        logFile = dataDir + ".log";
        
        if (monitorFile.equals(""))
        {
            monitorFile = dataDir + ".eaMonitor";
        }

        failedSDF = dataDir + "_FAILED.sdf";

        if (uidFileOut.equals(""))
        {
            uidFileOut = dataDir + fileSep + DEFUIDFILEOUTNAME;
        }

        try
        {
            DENOPTIMLogger.getInstance().setupLogger(logFile);
            FileUtils.copyFileToDirectory(new File(paramFile), new File(dataDir));
        }
        catch (IOException ioe)
        {
            throw new DENOPTIMException(ioe);
        }

        // set random number generator
        if (seed == 0)
        {
            RandomUtils.initialiseRNG();
            seed = RandomUtils.getSeed();
        }
        else
        {
            RandomUtils.initialiseRNG(seed);
        }

        int nproc = Runtime.getRuntime().availableProcessors();
        if (numParallelTasks == 0)
        {
            numParallelTasks = nproc;
        }

        if (FragmentSpaceParameters.fsParamsInUse())
        {
            FragmentSpaceParameters.processParameters();
        }

        if (RingClosureParameters.allowRingClosures())
        {
            RingClosureParameters.processParameters();
        }
        
        if (FitnessParameters.fitParamsInUse())
        {
            FitnessParameters.processParameters();
        }
        
        System.err.println("Program log file: " + logFile);
        System.err.println("Output files associated with the current run are " +
                                "located in " + dataDir);
    }

//------------------------------------------------------------------------------

    protected static void checkParameters() throws DENOPTIMException
    {
        String error = "";
        if (GAParameters.populationSize < 10)
        {
            String msg = "Small population size is allowed only for testing.";
            DENOPTIMLogger.appLogger.log(Level.WARNING,msg);
        }
        if (GAParameters.numOfChildren <= 0)
        {
            error = "Number of children must be a positive number.";
            throw new DENOPTIMException(error);
        }
        if (GAParameters.numGenerations <= 0)
        {
            error = "Number of generations must be a positive number.";
            throw new DENOPTIMException(error);
        }
        
        if (GAParameters.numConvGen <= 0)
        {
            error = "Number of convergence iterations must be a positive "
                    + "number.";
            throw new DENOPTIMException(error);
        }
        
        if (GAParameters.symmetricSubProbability < 0. ||
                            GAParameters.symmetricSubProbability > 1.)
        {
            error = "Symmetric molecule probability must be between 0 and 1.";
            throw new DENOPTIMException(error);
        }
        
        if (GAParameters.mutationWeight < 0.)
        {
            error = "Weight of mutation must be a positive number";
            throw new DENOPTIMException(error);
        }
        
        if (GAParameters.crossoverWeight < 0.)
        {
            error = "Weight of crossover must be a positive number";
            throw new DENOPTIMException(error);
        }
        
        if (GAParameters.builtAnewWeight < 0.)
        {
            error = "Weight of construction must be a positive number";
            throw new DENOPTIMException(error);
        }

        if (initPoplnFile.length() > 0)
        {
            if (!DenoptimIO.checkExists(initPoplnFile))
            {
                error = "Cannot find initial population data: " + initPoplnFile;
                throw new DENOPTIMException(error);
            }
        }

        if (replacementStrategy < 0 || replacementStrategy > 2)
        {
            error = "Allowed values for replacementStrategy (1-2)";
            throw new DENOPTIMException(error);
        }
        
        if ((useMolSizeBasedProb && useLevelBasedProb) 
                || (!useMolSizeBasedProb && !useLevelBasedProb) )
        {
            error = "Cannot use both graph level or molecular size as criterion "
                    + "for controlling the growth of graphs. "
                    + "Please, use either of them.";
            throw new DENOPTIMException(error);
        }

        if (FitnessParameters.fitParamsInUse())
        {
            FitnessParameters.checkParameters();
        }        

        if (FragmentSpaceParameters.fsParamsInUse())
        {
            FragmentSpaceParameters.checkParameters();
        }

        if (RingClosureParameters.rcParamsInUse())
        {
            RingClosureParameters.checkParameters();
        }
    }

//------------------------------------------------------------------------------

}<|MERGE_RESOLUTION|>--- conflicted
+++ resolved
@@ -1166,16 +1166,13 @@
             dataDir = cdataDir + fileSep + str;
             success = DenoptimIO.createDirectory(dataDir);
         }
-<<<<<<< HEAD
         interfaceDir = dataDir + fileSep + "interface";
         if (!DenoptimIO.createDirectory(interfaceDir))
         {
         	throw new DENOPTIMException("ERROR! Unable to make interface "
         			+ "folder");
         }
-=======
         DenoptimIO.addToRecentFiles(dataDir, FileFormat.GA_RUN);
->>>>>>> b99d24d7
     }
 
 //------------------------------------------------------------------------------
