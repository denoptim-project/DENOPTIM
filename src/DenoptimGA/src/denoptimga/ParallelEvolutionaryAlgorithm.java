/*
 *   DENOPTIM
 *   Copyright (C) 2019 Vishwesh Venkatraman <vishwesh.venkatraman@ntnu.no>
 * 
 *   This program is free software: you can redistribute it and/or modify
 *   it under the terms of the GNU Affero General Public License as published
 *   by the Free Software Foundation, either version 3 of the License, or
 *   (at your option) any later version.
 *
 *   This program is distributed in the hope that it will be useful,
 *   but WITHOUT ANY WARRANTY; without even the implied warranty of
 *   MERCHANTABILITY or FITNESS FOR A PARTICULAR PURPOSE.  See the
 *   GNU Affero General Public License for more details.
 *
 *   You should have received a copy of the GNU Affero General Public License
 *   along with this program.  If not, see <http://www.gnu.org/licenses/>.
 */

package denoptimga;

import java.util.ArrayList;
import java.util.Collections;
import java.util.HashSet;
import java.util.List;
import java.util.concurrent.ArrayBlockingQueue;
import java.util.concurrent.Future;
import java.util.concurrent.RejectedExecutionHandler;
import java.util.concurrent.ThreadPoolExecutor;
import java.util.concurrent.TimeUnit;
import java.util.logging.Level;

import org.apache.commons.io.FilenameUtils;
import org.apache.commons.lang3.time.StopWatch;
import org.openscience.cdk.interfaces.IAtomContainer;

import denoptim.constants.DENOPTIMConstants;
import denoptim.exception.DENOPTIMException;
import denoptim.fragspace.FragmentSpace;
import denoptim.io.DenoptimIO;
import denoptim.logging.DENOPTIMLogger;
import denoptim.molecule.APClass;
import denoptim.molecule.DENOPTIMGraph;
import denoptim.molecule.Candidate;
import denoptim.molecule.DENOPTIMVertex;
import denoptim.utils.GenUtils;
import denoptim.utils.GraphUtils;
import denoptim.utils.RandomUtils;
import denoptim.utils.TaskUtils;

/**
 *
 * @author Vishwesh Venkatraman
 */
public class ParallelEvolutionaryAlgorithm
{

    //TODO-V3 change to Executor and initialize based on GAParameters.parallelizationScheme

    final List<Future<Object>> futures;
    final ArrayList<OffspringEvaluationTask> submitted;
    
    final ThreadPoolExecutor tcons;

    private Throwable ex;
   
    private final String fsep = System.getProperty("file.separator");
 
    public ParallelEvolutionaryAlgorithm()
    {
        futures = new ArrayList<>();
        submitted = new ArrayList<>();

        tcons = new ThreadPoolExecutor(GAParameters.getNumberOfCPU(),
                                GAParameters.getNumberOfCPU(), 0L,
                                TimeUnit.MILLISECONDS,
                                new ArrayBlockingQueue<Runnable>(1));


        Runtime.getRuntime().addShutdownHook(new Thread()
        {
            @Override
            public void run()
            {
                //System.err.println("Calling shutdown.");
                tcons.shutdown(); // Disable new tasks from being submitted
                try
                {
                    // Wait a while for existing tasks to terminate
                    if (!tcons.awaitTermination(30, TimeUnit.SECONDS))
                    {
                        tcons.shutdownNow(); // Cancel currently executing tasks
                    }

                    if (!tcons.awaitTermination(60, TimeUnit.SECONDS))
                    {
                        // pool didn't terminate after the second try
                    }
                }
                catch (InterruptedException ie)
                {
                    cleanup(tcons, futures, submitted);
                    // (Re-)Cancel if current thread also interrupted
                    tcons.shutdownNow();
                    // Preserve interrupt status
                    Thread.currentThread().interrupt();
                }
            }
        });


        // by default the ThreadPoolExecutor will throw an exception
        tcons.setRejectedExecutionHandler(new RejectedExecutionHandler()
        {
            @Override
            public void rejectedExecution(Runnable r, ThreadPoolExecutor executor)
            {
                try
                {
                    // this will block if the queue is full
                    executor.getQueue().put(r);
                }
                catch (InterruptedException ex)
                {
                    //Logger.getLogger(EvolutionaryAlgorithm.class.getName()).log(Level.SEVERE, null, ex);
                }
            }
        });

    }

//------------------------------------------------------------------------------

    public void stopRun()
    {
        cleanup(tcons, futures, submitted);
        tcons.shutdown();
    }

//------------------------------------------------------------------------------

    private boolean checkForException()
    {
        boolean hasprobs = false;
        for (OffspringEvaluationTask tsk : submitted)
        {
            if (tsk.foundException())
            {
                hasprobs = true;
                DENOPTIMLogger.appLogger.log(Level.SEVERE, "problems in " 
                + tsk.toString() + ". ErrorMessage: '" + tsk.getErrorMessage() 
                + "'. ExceptionInTask: "+tsk.getException());
                ex = tsk.getException().getCause();
                break;
            }
        }

        return hasprobs;
    }

//------------------------------------------------------------------------------

    public void runGA() throws DENOPTIMException
    {
        StopWatch watch = new StopWatch();
        watch.start();

        // start the threads
        tcons.prestartAllCoreThreads();
        
        StringBuilder sb = new StringBuilder(32);

        int ndigits = String.valueOf(GAParameters.getNumberOfGenerations()).length();
        sb.append(GAParameters.getDataDirectory()).append(fsep).append("Gen")
                        .append(GenUtils.getPaddedString(ndigits, 0));
        
        String genDir = sb.toString();
        sb.setLength(0);
        // create the directory for the current generation
        DenoptimIO.createDirectory(genDir);

        // store all inchi keys
        HashSet<String> lstUID = new HashSet<>(1024);

        // first collect UIDs of previously known individuals
        if (!GAParameters.getUIDFileIn().equals(""))
        {
            EAUtils.readUID(GAParameters.getUIDFileIn(),lstUID);
            EAUtils.writeUID(GAParameters.getUIDFileOut(),lstUID,false); //overwrite
        }

        // placeholder for the molecules
        ArrayList<Candidate> molPopulation = new ArrayList<>();

        // then, get the molecules from the initial population file 
        String inifile = GAParameters.getInitialPopulationFile();
        if (inifile.length() > 0)
        {
            EAUtils.getPopulationFromFile(inifile, molPopulation, lstUID, genDir);
            String msg = "Read " + molPopulation.size() + " molecules from " + inifile;
            DENOPTIMLogger.appLogger.log(Level.INFO, msg);
        }

        // we are done with initial UIDs
        lstUID.clear();
        lstUID = null;

        initializePopulation(molPopulation, genDir);
        
        sb.append(genDir).append(fsep).append("Gen")
            .append(GenUtils.getPaddedString(ndigits, 0)).append(".txt");
        String genOutfile = sb.toString();
        sb.setLength(0);

        EAUtils.outputPopulationDetails(molPopulation, genOutfile);
        
        double sdev = EAUtils.getPopulationSD(molPopulation);
        if (sdev < 0.0001)
        {
            String msg = "Fitness values have little or no difference. STDDEV="
                            + String.format("%.6f", sdev);
            DENOPTIMLogger.appLogger.log(Level.SEVERE, msg);
            cleanup(molPopulation);
            return;
        }

        // increment this value if the population is stagnating over a number of
        // generations
        int numStag = 0, curGen = 1;

        while (curGen <= GAParameters.getNumberOfGenerations())
        {
            DENOPTIMLogger.appLogger.log(Level.INFO,
                                        "Starting Generation {0}\n", curGen);

            // create a directory for the current generation
            sb.append(GAParameters.getDataDirectory()).append(fsep).append("Gen")
                    .append(GenUtils.getPaddedString(ndigits, curGen));
            // create a directory for the current generation
            genDir = sb.toString();
            sb.setLength(0);
            DenoptimIO.createDirectory(genDir);


            // create a new generation
            // update the population, by replacing weakest members
            // evolve returns true if members in the population were replaced
            // changes to the population should ideally change the variance

            if (!evolvePopulation(molPopulation, genDir))
            {
                numStag++;
                DENOPTIMLogger.appLogger.log(Level.INFO,
                    "No change in population in Generation {0}\n", curGen);
            }
            else
            {
                numStag = 0;
                DENOPTIMLogger.appLogger.log(Level.INFO,
                    "Fitter molecules introduced in Generation {0}\n", curGen);
            }

            sb.append(genDir).append(fsep).append("Gen").append(
                    GenUtils.getPaddedString(ndigits, curGen)).append(".txt");

            // dump population details to file
            genOutfile = sb.toString();
            sb.setLength(0);

            EAUtils.outputPopulationDetails(molPopulation, genOutfile);
            
            DENOPTIMLogger.appLogger.log(
                    Level.INFO,"Generation {0}" + " completed\n"
                            + "----------------------------------------"
                            + "----------------------------------------\n",
                            curGen);

            // check for stagnation
            if (numStag >= GAParameters.getNumberOfConvergenceGenerations())
            {
                // write a log message
                DENOPTIMLogger.appLogger.log(Level.WARNING,"No change in "
                        + "population over {0} iterations. Stopping EA. \n",
                        numStag);
                break;
            }

            curGen++;
        }

        // shutdown threadpool
        tcons.shutdown();

        try
        {
            // wait for pending tasks to finish
            while (!tcons.awaitTermination(5, TimeUnit.SECONDS))
            {
                // do nothing
            }
        }
        catch (InterruptedException ex)
        {
            DENOPTIMLogger.appLogger.log(Level.SEVERE, null, ex);
            throw new DENOPTIMException (ex);
        }



        // sort the population
        Collections.sort(molPopulation, Collections.reverseOrder());
        if (GAParameters.getReplacementStrategy() == 1)
        {

            int k = molPopulation.size();

            // trim the population to the desired size
            molPopulation.subList(GAParameters.getPopulationSize(), k).clear();
        }


        genDir = GAParameters.getDataDirectory() + fsep + "Final";
        DenoptimIO.createDirectory(genDir);


        EAUtils.outputFinalResults(molPopulation, genDir);
        
        cleanup(molPopulation);

        watch.stop();

        DENOPTIMLogger.appLogger.log(Level.INFO, "Overall time: {0}.\n",
                                                            watch.toString());

        DENOPTIMLogger.appLogger.info("DENOPTIM EA run completed.\n");
    }

//------------------------------------------------------------------------------

    /**
     * generate children that are not already among the current population
     * they should be valid molecules that do not violate constraints
     * @param molPopulation
     * @param lstInchi
     * @param genDir
     * @return <code>true</code> if new valid molecules are produced such that
     * the population is updated with fitter structures
     * @throws DENOPTIMException
     */
    private boolean evolvePopulation(ArrayList<Candidate> molPopulation,
                                String genDir) throws DENOPTIMException
    {
        // temporary store for inchi codes
        ArrayList<String> inchisInPop = EAUtils.getInchiCodes(molPopulation);

        // keep a clone of the current population for the parents to be
        // chosen from
        ArrayList<Candidate> clone_popln;
        synchronized (molPopulation)
        {
            clone_popln = new ArrayList<Candidate>();
            for (Candidate m : molPopulation)
            {
                clone_popln.add(m.clone());
            }
        }

        int newPopSize = GAParameters.getNumberOfChildren() + clone_popln.size();

        int f0 = 0, f1 = 0, f2 = 0;

        Integer numTries = 0;
        int MAX_TRIES = GAParameters.getMaxTriesFactor();

        String molName, inchi, smiles;

        int Xop = -1, Mop = -1, Bop = -1;
        int MAX_EVOLVE_ATTEMPTS = 10;

        try
        {
            //TODO-V3: adapt to allow synchronous AND asynchronous parallelization scheme
            /*
             * Need to "pause" the submission of tasks when there are no more
             * seats for new children, and launch only one of the xover kids when 
             * there is only 1 seat for a new children. 
             * Then, wait for completion of the previously submitted tasks, and
             * if any fails, create only the new tasks needed to fulfil
             * GAParameters.getNumberOfChildren().
             */
            while (true)
            {
                if (checkForException())
                {
                    stopRun();
                    throw new DENOPTIMException("Errors found during sub-tasks "
                    		+ "execution.", ex);
                }

                synchronized (numTries)
                {
                    if (numTries == MAX_TRIES)
                    {
                        cleanupCompleted(tcons, futures, submitted);
                        break;
                    }
                }

                synchronized (molPopulation)
                {
                    if (molPopulation.size() == newPopSize 
                            || molPopulation.size() > newPopSize)
                    {
                        break;
                    }
                }

                DENOPTIMGraph graph1 = null, graph2 = null, graph3 = null,
                    graph4 = null;
                Xop = -1;
                Mop = -1;
                Bop = -1;

                //TODO-V3: balance decision so that the 
                // 100% = %XOVER + %MUT + %NEW 
                // use random number to decide which operation to do.
                
                if (RandomUtils.nextBoolean(
                        GAParameters.getCrossoverProbability()))
                {
                    int numatt = 0;
                    Candidate male = null, female = null;
                    int mvid = -1, fvid = -1;
                    boolean foundPars = false;
                    while (numatt < MAX_EVOLVE_ATTEMPTS)
                    {
                        if (FragmentSpace.useAPclassBasedApproach())
                        {
                            DENOPTIMVertex[] pair = EAUtils.performFBCC(
                                    clone_popln);
                            if (pair == null)
                            {
                                DENOPTIMLogger.appLogger.info("Failed to identify "
                                        + "compatible parents for crossover.");
                                numatt++;
                                continue;
                            }
                            male = pair[0].getGraphOwner().getCandidateOwner();
                            female = pair[1].getGraphOwner().getCandidateOwner();
                            mvid = pair[0].getGraphOwner().indexOf(pair[0]);
                            fvid = pair[1].getGraphOwner().indexOf(pair[1]);
                        } else {
                            int parents[] = EAUtils.selectBasedOnFitness(
                                    clone_popln, 2);
                            if (parents[0] == -1 || parents[1] == -1)
                            {
                                DENOPTIMLogger.appLogger.info("Failed to identify "
                                        + "parents for crossover.");
                                numatt++;
                                continue;
                            }
                            male = clone_popln.get(parents[0]);
                            female = clone_popln.get(parents[1]);
                            mvid = EAUtils.selectNonScaffoldNonCapVertex(
                                    male.getGraph());
                            fvid = EAUtils.selectNonScaffoldNonCapVertex(
                                    female.getGraph());
                        }
                        foundPars = true;
                        break;
                    }

                    if (foundPars)
                    {
                        String molid1 = FilenameUtils.getBaseName(
                                male.getSDFFile());
                        String molid2 = FilenameUtils.getBaseName(
                                female.getSDFFile());

                        int gid1 = male.getGraph().getGraphId();
                        int gid2 = female.getGraph().getGraphId();
                        
                        graph1 = male.getGraph().clone();
                        graph2 = female.getGraph().clone();
                        
                        graph1.renumberGraphVertices();
                        graph2.renumberGraphVertices();

                        f0 += 2;

                        if (DENOPTIMGraphOperations.performCrossover(graph1, 
                                graph1.getVertexAtPosition(mvid).getVertexId(),
                                graph2,
                                graph2.getVertexAtPosition(fvid).getVertexId()))
                        {
                            graph1.setGraphId(GraphUtils.getUniqueGraphIndex());
                            graph2.setGraphId(GraphUtils.getUniqueGraphIndex());
                            EAUtils.addCappingGroup(graph1);
                            EAUtils.addCappingGroup(graph2);
                            Xop = 1;
                            
                            graph1.setLocalMsg("Xover: " + molid1 + "|" + gid1 +
                                                "=" + molid2 + "|" + gid2);
                            graph2.setLocalMsg("Xover: " + molid1 + "|" + gid1 +
                                                "=" + molid2 + "|" + gid2);
                        }
                        else
                        {
                            if (graph1 != null)
                            {
                                graph1.cleanup();
                            }
                            if (graph2 != null)
                            {
                                graph2.cleanup();
                            }
                            graph1 = null; graph2 = null;
                        }
                    }
                }

                if (RandomUtils.nextBoolean(
                        GAParameters.getMutationProbability()))
                {
                    int numatt = 0;
                    int i3 = -1;
                    boolean foundPars = false;
                    while (numatt < MAX_EVOLVE_ATTEMPTS)
                    {
                        i3 = EAUtils.selectBasedOnFitness(clone_popln,1)[0];
                        if (i3 == -1)
                        {
                            DENOPTIMLogger.appLogger.info("Invalid mutable "
                                    + "candidate selection.");
                            numatt++;
                            continue;
                        }
                        foundPars = true;
                        break;
                    }
                     
                    if (foundPars)
                    {
                        graph3 = clone_popln.get(i3).getGraph().clone();
                        f1 += 1;

                        String molid3 = FilenameUtils.getBaseName(
                                clone_popln.get(i3).getSDFFile());
                        int gid3 = clone_popln.get(i3).getGraph()
                                .getGraphId();

                        if (DENOPTIMGraphOperations.performMutation(graph3))
                        {
                            graph3.setGraphId(GraphUtils.getUniqueGraphIndex());
                            Mop = 1;
                            graph3.setLocalMsg("Mutation: " + molid3 + "|" + gid3);
                        }
                        EAUtils.addCappingGroup(graph3);
                    }
                    else
                    {
                        graph3 = null;
                    }
                }

                // ... if neither xover not mutation has been done, we build a 
                // new graph from scratch
                if (Xop == -1 && Mop == -1)
                {
                    f2++;
                    graph4 = EAUtils.buildGraph();

                    if (graph4 != null)
                    {
                        Bop = 1;
                        graph4.setLocalMsg("NEW");
                    }
                }

                // Bop can be != 1 due to impossibility of building a new graph?
                if (Bop == 1)
                {
                    Object[] res = EAUtils.evaluateGraph(graph4);

                    if (res != null)
                    {
                        if (!EAUtils.setupRings(res,graph4))
                        {
                            res = null;
                        }
                    }
                    
                    // Check if the chosen combination gives rise to forbidden ends
                    //TODO-V3 this should be considered already when making the list of
                    // possible combination of rings
                    for (DENOPTIMVertex rcv : graph4.getFreeRCVertices())
                    {
                        APClass apc = rcv.getEdgeToParent().getSrcAP().getAPClass();
                        if (FragmentSpace.getCappingMap().get(apc)==null 
                                && FragmentSpace.getForbiddenEndList().contains(apc))
                    	{
                    		res = null;
                    	}
                    }

                    if (res == null)
                    {
                        synchronized(numTries)
                        {
                            numTries++;
                        }
                        continue;
                    }
                    else
                    {
                        synchronized(numTries)
                        {
                            numTries = 0;
                        }
                    }

                    // Create the task
                    // check if the molinchi has been encountered before
                    inchi = res[0].toString().trim();

//                    if (lstUID.contains(inchi))
//                    {
//                        synchronized(numtry)
//                        {
//                            numtry++;
//                        }
//                        continue;
//                    }
//                    else
//                    {
//                        lstUID.add(inchi);
//                        synchronized(numtry)
//                        {
//                            numtry = 0;
//                        }
//                    }

                    // file extensions will be added later
                    molName = "M" + GenUtils.getPaddedString(
                            DENOPTIMConstants.MOLDIGITS,
                            GraphUtils.getUniqueMoleculeIndex());

                    smiles = res[1].toString().trim();
                    IAtomContainer cmol = (IAtomContainer) res[2];

                    OffspringEvaluationTask task = new OffspringEvaluationTask(molName, graph4, inchi, smiles, cmol,
                                           genDir, molPopulation,
                                           numTries,GAParameters.getUIDFileOut());

                    //TODO-V3 make submission dependent on GAParameters.parallelizationScheme? 
                    // so to remove the duplicated code in classes EvolutionaryAlgorithm and ParallelEvolutionaryAlgorithm
                    submitted.add(task);
                    futures.add(tcons.submit(task));

                    synchronized (molPopulation)
                    {
                        if (molPopulation.size() == newPopSize 
                                || molPopulation.size() > newPopSize)
                        {
                            break;
                        }
                    }

                }
                
                if (Xop == 1)
                {
                    if (graph1 != null)
                    {
                        Object[] res1 = EAUtils.evaluateGraph(graph1);

                        if (res1 != null)
                        {
                            if (!EAUtils.setupRings(res1,graph1))
                            {
                                res1 = null;
                            }
                        }
                        
                        // Check if the chosen combination gives rise to forbidden ends
                        //TODO-V3 this should be considered already when making the list of
                        // possible combination of rings
                        for (DENOPTIMVertex rcv : graph1.getFreeRCVertices())
                        {
                            APClass apc = rcv.getEdgeToParent().getSrcAP().getAPClass();
                            if (FragmentSpace.getCappingMap().get(apc)==null 
                                    && FragmentSpace.getForbiddenEndList().contains(apc))
                        	{
                        		res1 = null;
                        	}
                        }

                        if (res1 == null)
                        {
                            synchronized(numTries)
                            {
                                numTries++;
                            }
                            continue;
                        }
                        else
                        {
                            synchronized(numTries)
                            {
                                numTries = 0;
                            }
                        }

                        // Create the task
                        // check if the molinchi has been encountered before
                        inchi = res1[0].toString().trim();

//                        if (lstUID.contains(inchi))
//                        {
//                            synchronized(numtry)
//                            {
//                                numtry++;
//                            }
//                            continue;
//                        }
//                        else
//                        {
//                            lstUID.add(inchi);
//                            synchronized(numtry)
//                            {
//                                numtry = 0;
//                            }
//                        }

                        // file extensions will be added later
                        molName = "M" + GenUtils.getPaddedString(
                                DENOPTIMConstants.MOLDIGITS,
                                GraphUtils.getUniqueMoleculeIndex());

                        smiles = res1[1].toString().trim();
                        IAtomContainer cmol = (IAtomContainer) res1[2];

                        OffspringEvaluationTask task1 = new OffspringEvaluationTask(molName, graph1, inchi, smiles,
                                           cmol, genDir, molPopulation,
                                           numTries,GAParameters.getUIDFileOut());

                        //TODO-V3 make submission dependent on GAParameters.parallelizationScheme? 
                        // so to remove the duplicated code in classes EvolutionaryAlgorithm and ParallelEvolutionaryAlgorithm
                        submitted.add(task1);
                        futures.add(tcons.submit(task1));

                        synchronized (molPopulation)
                        {
                            if (molPopulation.size() == newPopSize 
                                    || molPopulation.size() > newPopSize)
                            {
                                break;
                            }
                        }
                    }


                    // add graph2
                    if (graph2 != null)
                    {
                        Object[] res2 = EAUtils.evaluateGraph(graph2);

                        if (res2 != null)
                        {
                            if (!EAUtils.setupRings(res2,graph2))
                            {
                                res2 = null;
                            }
                        }
                        
                        // Check if the chosen combination gives rise to forbidden ends
                        //TODO-V3 this should be considered already when making the list of
                        // possible combination of rings
                        for (DENOPTIMVertex rcv : graph2.getFreeRCVertices())
                        {
                            APClass apc = rcv.getEdgeToParent().getSrcAP().getAPClass();
                            if (FragmentSpace.getCappingMap().get(apc)==null 
                                    && FragmentSpace.getForbiddenEndList().contains(apc))
                        	{
                        		res2 = null;
                        	}
                        }

                        if (res2 == null)
                        {
                            synchronized(numTries)
                            {
                                numTries++;
                            }
                            continue;
                        }
                        else
                        {
                            synchronized(numTries)
                            {
                                numTries = 0;
                            }
                        }

                        // Create the task
                        // check if the molinchi has been encountered before
                        inchi = res2[0].toString().trim();

//                        if (lstUID.contains(inchi))
//                        {
//                            synchronized(numtry)
//                            {
//                                numtry++;
//                            }
//                            continue;
//                        }
//                        else
//                        {
//                            lstUID.add(inchi);
//                            synchronized(numtry)
//                            {
//                                numtry = 0;
//                            }
//                        }

                        // file extensions will be added later
                        molName = "M" + GenUtils.getPaddedString(
                                DENOPTIMConstants.MOLDIGITS,
                                GraphUtils.getUniqueMoleculeIndex());

                        int taskId = TaskUtils.getUniqueTaskIndex();

                        smiles = res2[1].toString().trim();
                        IAtomContainer cmol = (IAtomContainer) res2[2];

                        OffspringEvaluationTask task2 = new OffspringEvaluationTask(molName, graph2, inchi, smiles,
                                                cmol, genDir, molPopulation,
                                                numTries, 
                                                GAParameters.getUIDFileOut());

                        //TODO-V3 make submission dependent on GAParameters.parallelizationScheme? 
                        // so to remove the duplicated code in classes EvolutionaryAlgorithm and ParallelEvolutionaryAlgorithm
                        
                        submitted.add(task2);
                        futures.add(tcons.submit(task2));

                        synchronized (molPopulation)
                        {
                            if (molPopulation.size() == newPopSize || molPopulation.size() > newPopSize)
                            {
                                break;
                            }
                        }
                    }
                }

                if (Mop == 1)
                {
                    // add graph3
                    if (graph3 != null)
                    {
                        Object[] res3 = EAUtils.evaluateGraph(graph3);

                        if (res3 != null)
                        {
                            if (!EAUtils.setupRings(res3,graph3))
                            {
                                res3 = null;
                            }
                        }
                        
                        // Check if the chosen combination gives rise to forbidden ends
                        //TODO-V3 this should be considered already when making the list of
                        // possible combination of rings
                        for (DENOPTIMVertex rcv : graph3.getFreeRCVertices())
                        {
                            APClass apc = rcv.getEdgeToParent().getSrcAP().getAPClass();
                            if (FragmentSpace.getCappingMap().get(apc)==null 
                                    && FragmentSpace.getForbiddenEndList().contains(apc))
                        	{
                        		res3 = null;
                        	}
                        }

                        if (res3 == null)
                        {
                            synchronized(numTries)
                            {
                                numTries++;
                            }
                            continue;
                        }
                        else
                        {
                            synchronized(numTries)
                            {
                                numTries = 0;
                            }
                        }

                        // Create the task
                        // check if the molinchi has been encountered before
                        inchi = res3[0].toString().trim();

//                        if (lstUID.contains(inchi))
//                        {
//                            synchronized(numtry)
//                            {
//                                numtry++;
//                            }
//                            continue;
//                        }
//                        else
//                        {
//                            lstUID.add(inchi);
//                            synchronized(numtry)
//                            {
//                                numtry = 0;
//                            }
//                        }

                        // file extensions will be added later
                        molName = "M" +
                                GenUtils.getPaddedString(DENOPTIMConstants.MOLDIGITS,
                                                GraphUtils.getUniqueMoleculeIndex());
                        smiles = res3[1].toString().trim();
                        IAtomContainer cmol = (IAtomContainer) res3[2];

                        OffspringEvaluationTask task3 = new OffspringEvaluationTask(molName, graph3, inchi, smiles,
                                                cmol, genDir, molPopulation,
                                                numTries, 
                                                GAParameters.getUIDFileOut());

                        //TODO-V3 make submission dependent on GAParameters.parallelizationScheme? 
                        // so to remove the duplicated code in classes EvolutionaryAlgorithm and ParallelEvolutionaryAlgorithm
                        
                        submitted.add(task3);
                        futures.add(tcons.submit(task3));

                        synchronized (molPopulation)
                        {
                            if (molPopulation.size() == newPopSize || molPopulation.size() > newPopSize)
                            {
                                break;
                            }
                        }
                    }
                }
            } // end while
        }
        catch (DENOPTIMException dex)
        {
            cleanup(tcons, futures, submitted);
            tcons.shutdown();
            dex.printStackTrace();
            throw dex;
        }
        catch (Exception ex)
        {
            cleanup(tcons, futures, submitted);
            tcons.shutdown();
            ex.printStackTrace();
            throw new DENOPTIMException(ex);
        }

        StringBuilder sb = new StringBuilder(256);
        sb.append("Crossover Attempted: ").append(f0).append("\n");
        sb.append("Mutation Attempted: ").append(f1).append("\n");
        sb.append("New Molecule Attempted: ").append(f2).append("\n");

        DENOPTIMLogger.appLogger.info(sb.toString());
        sb.setLength(0);

        // sort the population
        synchronized (molPopulation)
        {
            Collections.sort(molPopulation, Collections.reverseOrder());
        }
        
        if (GAParameters.getReplacementStrategy() == 1)
        {
            synchronized(molPopulation)
            {
                int k = molPopulation.size();

                // trim the population to the desired size
                for (int l=GAParameters.getPopulationSize(); l<k; l++)
                {
                    molPopulation.get(l).cleanup();
                }

                // trim the population to the desired size
                molPopulation.subList(
                        GAParameters.getPopulationSize(), k).clear();
            }
        }
        
        cleanup(clone_popln);

        // check if the new population contains a children produced here
        // If yes, return true
        
        boolean updated = false;
        for (int i=0; i<molPopulation.size(); i++)
        {
            if (!inchisInPop.contains(molPopulation.get(i).getUID()))
            {
                updated = true;
                break;
            }
        }
        
        inchisInPop.clear();
        return updated;
    }

//------------------------------------------------------------------------------

    private void initializePopulation(ArrayList<Candidate> population,
                String genDir) throws DENOPTIMException
    {
        final int MAX_TRIES = GAParameters.getPopulationSize() * 
                                              GAParameters.getMaxTriesFactor();

        if (population.size() == GAParameters.getPopulationSize())
        {
            synchronized (population)
            {
                Collections.sort(population, Collections.reverseOrder());
            }
            return;
        }
        else if (GAParameters.getReplacementStrategy() == 1)
        {
            if (population.size() > GAParameters.getPopulationSize())
            {
                // sort the population
<<<<<<< HEAD
                molPopulation.sort(Collections.reverseOrder());
                int k = molPopulation.size();
                
                // trim the population to the desired size
                for (int l=GAParameters.getPopulationSize(); l<k; l++)
=======
                synchronized (population)
>>>>>>> 54a2ede5
                {
                    Collections.sort(population, Collections.reverseOrder());
                    int k = population.size();
                    
                    // trim the population to the desired size
                    for (int l=GAParameters.getPopulationSize(); l<k; l++)
                    {
                        population.get(l).cleanup();
                    }
    
                    // trim the population to the desired size
                    population.subList(
                            GAParameters.getPopulationSize(),k).clear();
                }
            }
        }

        Integer numTries = 0;

        try
        {
            while (true)
            {
                if (checkForException())
                {
                    stopRun();
                    throw new DENOPTIMException("Errors found during sub tasks "
                    		+ "execution.", ex);
                }
                synchronized (numTries)
                {
                    if (numTries == MAX_TRIES)
                    {
//                      MF: the cleanup method removed also uncompleted tasks
//                      causing their results to be forgotten.
                        cleanupCompleted(tcons, futures, submitted);
//                      cleanup(tcons, futures, submitted);
                        break;
                    }
                }

                synchronized (population)
                {
                    if (population.size() >= GAParameters.getPopulationSize())
                    {
                        break;
                    }
                }


                // generate a random graph
                DENOPTIMGraph molGraph = EAUtils.buildGraph();
                if (molGraph == null)
                {
                    synchronized(numTries)
                    {
                        numTries++;
                    }
                    continue;
                }
                // check if the graph is valid
                
                Object[] res = EAUtils.evaluateGraph(molGraph);

                if (res != null)
                {
                    if (!EAUtils.setupRings(res,molGraph))
                    {
                        res = null;
                    }
                }
                
                // Check if the chosen combination gives rise to forbidden ends
                //TODO-V3 this should be considered already when making the list of
                // possible combination of rings
                for (DENOPTIMVertex rcv : molGraph.getFreeRCVertices())
                {
                    APClass apc = rcv.getEdgeToParent().getSrcAP().getAPClass();
                    if (FragmentSpace.getCappingMap().get(apc)==null 
                            && FragmentSpace.getForbiddenEndList().contains(apc))
                	{
                		res = null;
                	}
                }

                if (res == null)
                {
                    molGraph.cleanup();
                    synchronized(numTries)
                    {
                        numTries++;
                    }
                    continue;
                }
                else
                {
                    synchronized(numTries)
                    {
                        if(numTries > 0)
                            numTries--;
                    }
                }
                    

                // Create the task
                String inchi = res[0].toString().trim();
                String molName = "M" + GenUtils.getPaddedString(
                		DENOPTIMConstants.MOLDIGITS,
                		GraphUtils.getUniqueMoleculeIndex());

                String smiles = res[1].toString().trim();
                IAtomContainer cmol = (IAtomContainer) res[2];

                OffspringEvaluationTask task = new OffspringEvaluationTask(
                        molName, molGraph, inchi, smiles, cmol, 
                        genDir, population, numTries,
                        GAParameters.getUIDFileOut());
                submitted.add(task);
                futures.add(tcons.submit(task));
            }
        }
        catch (DENOPTIMException dex)
        {
            cleanup(tcons, futures, submitted);
            tcons.shutdown();
            throw dex;
        }
        catch (Exception ex)
        {
            cleanup(tcons, futures, submitted);
            tcons.shutdown();
            throw new DENOPTIMException(ex);
        }


        if (numTries == MAX_TRIES)
        {
            stopRun();

            DENOPTIMLogger.appLogger.log(Level.SEVERE,
                    "Unable to initialize molecules in {0} attempts.\n", numTries);
            throw new DENOPTIMException("Unable to initialize molecules in " +
                            numTries + " attempts.");
        }

<<<<<<< HEAD
        molPopulation.trimToSize();

        // sort population by fitness
        molPopulation.sort(Collections.reverseOrder());
=======
        synchronized (population)
        {
            population.trimToSize();
            Collections.sort(population, Collections.reverseOrder());
        }
>>>>>>> 54a2ede5
    }

//------------------------------------------------------------------------------

    private void cleanup(ThreadPoolExecutor tcons, List<Future<Object>> futures,
                            ArrayList<OffspringEvaluationTask> submitted)
    {
        for (Future<Object> f : futures)
        {
            f.cancel(true);
        }

        for (OffspringEvaluationTask tsk: submitted)
        {
            tsk.stopTask();
        }

        submitted.clear();

        tcons.getQueue().clear();
    }

//------------------------------------------------------------------------------

    private void cleanupCompleted(ThreadPoolExecutor tcons,
                                  List<Future<Object>> futures,
                                      ArrayList<OffspringEvaluationTask> submitted)
    {
        ArrayList<Integer> completed = new ArrayList<>();

        for (int ift=0; ift<submitted.size(); ift++)
        {
            if (submitted.get(ift).isCompleted())
                completed.add(ift);
        }

        for (int ift=completed.size(); ift>0; ift--)
        {
            submitted.remove(submitted.get(ift-1));
            futures.remove(futures.get(ift-1));
        }
    }

//------------------------------------------------------------------------------

    private void cleanup(ArrayList<Candidate> popln)
    {
        for (Candidate mol:popln)
            mol.cleanup();
        popln.clear();
    }
    
//------------------------------------------------------------------------------    

}<|MERGE_RESOLUTION|>--- conflicted
+++ resolved
@@ -1034,15 +1034,7 @@
             if (population.size() > GAParameters.getPopulationSize())
             {
                 // sort the population
-<<<<<<< HEAD
-                molPopulation.sort(Collections.reverseOrder());
-                int k = molPopulation.size();
-                
-                // trim the population to the desired size
-                for (int l=GAParameters.getPopulationSize(); l<k; l++)
-=======
                 synchronized (population)
->>>>>>> 54a2ede5
                 {
                     Collections.sort(population, Collections.reverseOrder());
                     int k = population.size();
@@ -1188,18 +1180,11 @@
                             numTries + " attempts.");
         }
 
-<<<<<<< HEAD
-        molPopulation.trimToSize();
-
-        // sort population by fitness
-        molPopulation.sort(Collections.reverseOrder());
-=======
         synchronized (population)
         {
             population.trimToSize();
             Collections.sort(population, Collections.reverseOrder());
         }
->>>>>>> 54a2ede5
     }
 
 //------------------------------------------------------------------------------
