--- conflicted
+++ resolved
@@ -19,14 +19,7 @@
 
 package denoptimga;
 
-<<<<<<< HEAD
 import java.util.*;
-=======
-import java.util.ArrayList;
-import java.util.HashSet;
-import java.util.List;
-import java.util.Set;
->>>>>>> 54a2ede5
 import java.util.logging.Level;
 import java.util.stream.Collectors;
 
@@ -775,7 +768,10 @@
                 .getVertexList()
                 .stream()
                 .min(Comparator.comparingInt(DENOPTIMVertex::getLevel))
-                .get();
+                .orElse(null);
+        if (newScaffold == null) {
+            return;
+        }
         DENOPTIMGraph.setScaffold(newScaffold);
 
         fixEdgeDirections(g);
