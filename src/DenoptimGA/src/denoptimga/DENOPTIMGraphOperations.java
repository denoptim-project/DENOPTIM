--- conflicted
+++ resolved
@@ -292,12 +292,8 @@
                                          boolean extend, 
                                          boolean symmetryOnAps)
                                                         throws DENOPTIMException
-    {   
-<<<<<<< HEAD
-        return extendGraph(molGraph,curVertex,extend,symmetryOnAps,false,-1,-1);
-=======
-        return extendGraph(curVertex,extend,symmetryOnAp,false,-1,-1);
->>>>>>> 7d49ae05
+    {
+        return extendGraph(curVertex,extend,symmetryOnAps,false,-1,-1);
     }
     
 //------------------------------------------------------------------------------
@@ -317,16 +313,10 @@
      * sets the choice of the vertex to the 
      * given index. This selection applies only to the first extension, not to
      * further recursions.
-     * @param chosenApId if greater than or equals to zero, 
-     * sets the choice of the AP to the 
-<<<<<<< HEAD
-     * given index.
+     * @param chosenApId if greater than or equals to zero, sets the choice
+     *                   of the AP to the given index. This selection applies
+     *                   only to the first extension, not to further recursions.
      * @throws DENOPTIMException
-=======
-     * given index. This selection applies only to the first extension, not to
-     * further recursions.
-     * @throws exception.DENOPTIMException
->>>>>>> 7d49ae05
      * @return <code>true</code> if the graph has been modified
      */
 
@@ -449,11 +439,7 @@
             // Decide on symmetric substitution within this vertex...
             boolean cpOnSymAPs = applySymmetry(ap.getAPClass());
             SymmetricSet symAPs = new SymmetricSet();
-<<<<<<< HEAD
-            if (curVertex.hasSymmetricAP() && (cpOnSymAPs || symmetryOnAps))
-=======
-            if (curVrtx.hasSymmetricAP() && (cpOnSymAPs || symmetryOnAp))
->>>>>>> 7d49ae05
+            if (curVrtx.hasSymmetricAP() && (cpOnSymAPs || symmetryOnAps))
             {
                 symAPs = curVrtx.getSymmetricAPs(apId);
 				if (symAPs != null)
@@ -563,13 +549,9 @@
             for (int i=0; i<addedVertices.size(); i++)
             {
                 int vid = addedVertices.get(i);
-<<<<<<< HEAD
                 DENOPTIMVertex fragVertex = molGraph.getVertexWithId(vid);
-                extendGraph(molGraph, fragVertex, extend, symmetryOnAps);
-=======
                 DENOPTIMVertex v = molGraph.getVertexWithId(vid);
-                extendGraph(v, extend, symmetryOnAp);
->>>>>>> 7d49ae05
+                extendGraph(v, extend, symmetryOnAps);
             }
         }
 
