--- conflicted
+++ resolved
@@ -27,11 +27,8 @@
 import java.util.HashMap;
 import java.util.HashSet;
 import java.util.Iterator;
-<<<<<<< HEAD
-=======
 import java.util.List;
 import java.util.Locale;
->>>>>>> 917c9e50
 import java.util.Map;
 import java.util.Set;
 import java.util.logging.Level;
@@ -77,12 +74,9 @@
  * @author Marco Foscato
  */
 public class EAUtils
-<<<<<<< HEAD
-{   
+{
     protected static DecimalFormat df = new DecimalFormat();
 
-=======
-{
     // cluster the fragments based on their #APs
     protected static HashMap<Integer, ArrayList<Integer>> fragmentPool;
     
@@ -102,7 +96,6 @@
 
     private static final String NL =System.getProperty("line.separator");
     
->>>>>>> 917c9e50
     // flag for debugging
     private static final boolean DEBUG = false;
 
@@ -121,22 +114,13 @@
     {
         StringBuilder sb = new StringBuilder(512);
 
-<<<<<<< HEAD
-            //Headers
-=======
-                //Headers
->>>>>>> 917c9e50
         sb.append(String.format("%-20s", "#Name "));
         sb.append(String.format("%-20s", "GraphId "));
         sb.append(String.format("%-30s", "UID "));
         sb.append(String.format("%-15s","Fitness "));
-<<<<<<< HEAD
-            sb.append("Source ");
-        sb.append(System.getProperty("line.separator"));
-=======
+
         sb.append("Source ");
         sb.append(NL);
->>>>>>> 917c9e50
 
         df.setMaximumFractionDigits(GAParameters.getPrecisionLevel());
         df.setMinimumFractionDigits(GAParameters.getPrecisionLevel());
@@ -149,21 +133,13 @@
                 String mname = new File(mol.getSDFFile()).getName();
                 if (mname != null)
                     sb.append(String.format("%-20s", mname));
-<<<<<<< HEAD
+
                 sb.append(String.format("%-20s", 
                         mol.getGraph().getGraphId()));
                 sb.append(String.format("%-30s", mol.getUID()));
                 sb.append(df.format(mol.getFitness()));
                 sb.append("    ").append(mol.getSDFFile());
                 sb.append(System.getProperty("line.separator"));
-=======
-                sb.append(String.format("%-20s",
-                		mol.getMoleculeGraph().getGraphId()));
-                sb.append(String.format("%-30s", mol.getMoleculeUID()));
-                sb.append(df.format(mol.getMoleculeFitness()));
-                                sb.append("    ").append(mol.getMoleculeFile());
-                sb.append(NL);
->>>>>>> 917c9e50
             }
         }
 
@@ -209,32 +185,6 @@
         sb.append(NL);
         if (sdev > 0.0001)
         {
-<<<<<<< HEAD
-            StringBuilder sb = new StringBuilder(128);
-            sb.append("\n\n#####POPULATION SUMMARY#####\n");
-            int n = popln.size();
-            sb.append(String.format("%-30s", "SIZE:")).append(String.format("%12s", n));
-            sb.append(System.getProperty("line.separator"));
-            double f;
-            f = DENOPTIMStatUtils.max(fitness);
-            sb.append(String.format("%-30s", "MAX:")).append(String.format(floatForm, f));
-            sb.append(System.getProperty("line.separator"));
-            f = DENOPTIMStatUtils.min(fitness);
-            sb.append(String.format("%-30s", "MIN:")).append(String.format(floatForm, f));
-            sb.append(System.getProperty("line.separator"));
-            f = DENOPTIMStatUtils.mean(fitness);
-            sb.append(String.format("%-30s", "MEAN:")).append(String.format(floatForm, f));
-            sb.append(System.getProperty("line.separator"));
-            f = DENOPTIMStatUtils.median(fitness);
-            sb.append(String.format("%-30s", "MEDIAN:")).append(String.format(floatForm, f));
-            sb.append(System.getProperty("line.separator"));
-            f = DENOPTIMStatUtils.stddev(fitness);
-            sb.append(String.format("%-30s", "STDDEV:")).append(String.format(floatForm, f));
-            sb.append(System.getProperty("line.separator"));
-            f = DENOPTIMStatUtils.skewness(fitness);
-            sb.append(String.format("%-30s", "SKEW:")).append(String.format(floatForm, f));
-            sb.append(System.getProperty("line.separator"));
-=======
             f = DENOPTIMStatUtils.skewness(fitness, true);
             sb.append(String.format("%-30s", "SKEW:")).append(df.format(f));
             sb.append(NL);
@@ -242,7 +192,6 @@
             sb.append(String.format("%-30s", "SKEW:")).append(" NaN (sdev too small)");
             sb.append(NL);
         }
->>>>>>> 917c9e50
 
         int sz = FragmentSpace.getScaffoldLibrary().size();
         HashMap<Integer, Integer> scf_cntr = new HashMap<>();
@@ -251,23 +200,13 @@
             scf_cntr.put(i, 0);
         }
 
-<<<<<<< HEAD
-            for (int i=0; i<GAParameters.getPopulationSize(); i++)
-            {
-                DENOPTIMMolecule mol = popln.get(i);
-                DENOPTIMGraph g = mol.getGraph();
-                int scafIdx = g.getVertexAtPosition(0).getMolId() + 1;
-                scf_cntr.put(scafIdx, scf_cntr.get(scafIdx)+1);
-            }
-=======
         for (int i=0; i<GAParameters.getPopulationSize(); i++)
         {
             DENOPTIMMolecule mol = popln.get(i);
-            DENOPTIMGraph g = mol.getMoleculeGraph();
+            DENOPTIMGraph g = mol.getGraph();
             int scafIdx = g.getVertexAtPosition(0).getMolId() + 1;
             scf_cntr.put(scafIdx, scf_cntr.get(scafIdx)+1);
         }
->>>>>>> 917c9e50
 
         sb.append(NL+NL+"#####SCAFFOLD ANALYSIS#####"+NL);
         for (Map.Entry pairs : scf_cntr.entrySet())
@@ -437,107 +376,6 @@
         }
         return selection;
     }
-<<<<<<< HEAD
-=======
-                            
-                            
-//------------------------------------------------------------------------------
-
-    /**
-     * Perform a mutation such as deletion, append or substitution
-     * @param molGraph
-     * @return <code>true</code> if the mutation is successful
-     * @throws DENOPTIMException
-     */
-
-    protected static boolean performMutation(DENOPTIMGraph molGraph)
-                                                    throws DENOPTIMException
-    {
-        String msg;
-
-        //System.err.println("performMutation " + molGraph.getGraphId());
-
-        // This is done to maintain a unique vertex-id mapping
-        GraphUtils.renumberGraphVertices(molGraph);
-
-        if (FragmentSpace.useAPclassBasedApproach())
-        {
-            // remove the capping groups
-            GraphUtils.removeCappingGroups(molGraph);
-        }
-
-        boolean status;
-
-        MersenneTwister rng = RandomUtils.getRNG();
-        
-        int rnd = rng.nextInt(2);
-
-        int k = rng.nextInt(molGraph.getVertexCount());
-        if (k == 0)
-            k = k + 1; // not selecting the first vertex
-        DENOPTIMVertex molVertex = molGraph.getVertexAtPosition(k);
-
-
-        switch (rnd) 
-        {
-            case 0:
-                // substitute vertex
-                // select vertex to substitute
-                //System.err.println("FRAGMENT SUBSTITUTION");
-                
-                msg = "Performing fragment substitution mutation"+NL;
-                DENOPTIMLogger.appLogger.info(msg);
-                status = DENOPTIMGraphOperations.
-                        substituteFragment(molGraph, molVertex);
-                if (status)
-                {
-                    msg = "Fragment substitution successful."+NL;
-                    //molGraph.setMsg(molGraph.getMsg() + " <> Substitution");
-                }
-                else
-                    msg = "Fragment substitution unsuccessful."+NL;
-                DENOPTIMLogger.appLogger.info(msg);
-                break;
-            case 1:
-                //System.err.println("FRAGMENT APPEND");
-                
-                msg = "Performing fragment append."+NL;
-                DENOPTIMLogger.appLogger.info(msg);
-                                // nerer done directly on the scaffold -> symmetry falg = false
-                status = DENOPTIMGraphOperations.
-                        extendGraph(molGraph, molVertex, false, false);
-                if (status)
-                {
-                    msg = "Fragment append successful."+NL;
-                    //molGraph.setMsg(molGraph.getMsg() + " <> Append");
-                }
-                else
-                    msg = "Fragment append unsuccessful."+NL;
-                DENOPTIMLogger.appLogger.info(msg);
-                break;
-            default:
-                // select delete vertex
-                
-                //System.err.println("FRAGMENT DELETION");
-                
-                msg = "Performing vertex deletion"+NL;
-                DENOPTIMLogger.appLogger.info(msg);
-                // Deletion
-                status = DENOPTIMGraphOperations.deleteFragment(molGraph,molVertex);
-                if (status)
-                {
-                    msg = "Vertex deletion successful."+NL;
-                    //molGraph.setMsg(molGraph.getMsg() + " <> Deletion");
-                }
-                else
-                    msg = "Vertex deletion unsuccessful."+NL;
-                DENOPTIMLogger.appLogger.info(msg);
-                break;
-        }
-        return status;
-    }
-
->>>>>>> 917c9e50
 
 //------------------------------------------------------------------------------
 
@@ -566,11 +404,7 @@
                 if (sdfile != null)
                 {
                     FileUtils.copyFileToDirectory(new File(sdfile), fileDir);
-<<<<<<< HEAD
-                }
-=======
-                                }
->>>>>>> 917c9e50
+                }
                 if (imgfile != null)
                 {
                     FileUtils.copyFileToDirectory(new File(imgfile), fileDir);
@@ -610,11 +444,7 @@
 
         String fsep = System.getProperty("file.separator");
 
-<<<<<<< HEAD
         HashSet<String> uidsFromInitPop = new HashSet<String>();
-=======
-        HashSet<String> uidsFromInitPop = new HashSet();
->>>>>>> 917c9e50
         for (int i=0; i<mols.size(); i++)
         {
             DENOPTIMGraph graph = null;
@@ -721,7 +551,6 @@
         StringBuilder sb = new StringBuilder(256);
         Iterator<String> iter = lstInchi.iterator();
 
-<<<<<<< HEAD
         boolean  first = true;
         while(iter.hasNext())
         {
@@ -732,22 +561,8 @@
             }
             else
             {
-                sb.append(System.getProperty("line.separator")).append(iter.next());
-            }
-=======
-                boolean  first = true;
-        while(iter.hasNext())
-        {
-                    if (first)
-                    {
-                sb.append(iter.next());
-                                first = false;
-                    }
-                    else
-                    {
                 sb.append(NL).append(iter.next());
-                    }
->>>>>>> 917c9e50
+            }
         }
 
         DenoptimIO.writeData(outfile, sb.toString(), append);
@@ -771,70 +586,7 @@
         }
         GraphUtils.updateVertexCounter(val);
     }
-<<<<<<< HEAD
-    
-=======
-
-//------------------------------------------------------------------------------
-
-    protected static void updatePool(HashMap<Integer, ArrayList<Integer>> mp,
-                                Integer key, Integer b)
-    {
-        if (mp.containsKey(key))
-        {
-            ArrayList<Integer> lst = mp.get(key);
-            lst.add(b);
-            mp.put(key, lst);
-        }
-        else
-        {
-            ArrayList<Integer> lst = new ArrayList<>();
-            lst.add(b);
-            mp.put(key, lst);
-        }
-    }
-
-//------------------------------------------------------------------------------
-
-    // pools fragments based on the number of attachment points
-    // done in order to make selection of fragments based on #APs easier
-    protected static void poolFragments(ArrayList<IAtomContainer> mols)
-    {
-        fragmentPool = new HashMap<>();
-
-        for (int i=0; i<mols.size(); i++)
-        {
-            IAtomContainer mol = mols.get(i);
-            String apProperty = 
-                                                    mol.getProperty(DENOPTIMConstants.APTAG).toString();
-            String[] tmpArr = apProperty.split("\\s+");
-
-            int len = tmpArr.length;
-            if (len != 0)
-                updatePool(fragmentPool, len, i);
-        }
-    }
-
-//------------------------------------------------------------------------------
-
-    /**
-     * For each fragment, collect the reactions it is involved in
-     * @param mols
-     */
-
-    protected static void poolAPClasses(ArrayList<IAtomContainer> mols)
-    {
-        lstFragmentClass = new HashMap<>();
-        for (int i=0; i<mols.size(); i++)
-        {
-            IAtomContainer mol = mols.get(i);
-            ArrayList<String> lstRcn = FragmentUtils.getClassesForFragment(mol);
-            lstFragmentClass.put(i, lstRcn);
-            //System.err.println(i + " " + lstRcn.toString());
-        }
-    }
-
->>>>>>> 917c9e50
+
 //------------------------------------------------------------------------------
 
     /**
@@ -858,73 +610,6 @@
 //------------------------------------------------------------------------------
 
     /**
-<<<<<<< HEAD
-=======
-     *
-     * @param query the reaction whose equivalents are to be identified
-     * @return list of reaction matching the query
-     */
-
-    protected static ArrayList<String> findMatchingClass(String query)
-    {
-        HashMap<String, ArrayList<String>> mp = 
-                                                                                 FragmentSpace.getCompatibilityMatrix();
-
-        return mp.get(query);
-    }
-
-//------------------------------------------------------------------------------
-
-    /**
-     * select a fragment with a compatible reaction of lstReac
-     * @param lstReac list of reactions that are compatible with the molecule
-     * @return matching fragment index
-     */
-    @SuppressWarnings("empty-statement")
-    protected static int selectRandomReactionFragment(ArrayList<String> lstReac)
-    {
-        // find fragments with compatible reactions
-        ArrayList<IAtomContainer> mols = FragmentSpace.getFragmentLibrary();
-        ArrayList<Integer> lstMols = new ArrayList<>();
-
-        for (int i=0; i<mols.size(); i++)
-        {
-            IAtomContainer mol = mols.get(i);
-            ArrayList<String> mReac = FragmentUtils.getClassesForFragment(mol);
-            // check reaction compatibility
-            for (int j=0; j<mReac.size(); j++)
-            {
-                if (lstReac.contains(mReac.get(j)));
-                {
-                    if (!lstMols.contains(i))
-                    {
-                        lstMols.add(i);
-                    }
-                }
-            }
-        }
-
-        if (lstMols.isEmpty())
-        {
-            return -1;
-        }
-        else if (lstMols.size() == 1)
-        {
-            return 0;
-        }
-        else
-        {
-            MersenneTwister rng = RandomUtils.getRNG();
-            //int idx = GAParameters.getRNG().nextInt(lstMols.size());
-            int idx = rng.nextInt(lstMols.size());
-            return lstMols.get(idx);
-        }
-    }
-
-//------------------------------------------------------------------------------
-
-    /**
->>>>>>> 917c9e50
      * Select randomly a fragment from the available list
      * @return the fragment index
      */
@@ -960,18 +645,10 @@
         // building a molecule starts by selecting a random scaffold
         int scafIdx = selectRandomScaffold();
 
-<<<<<<< HEAD
         //TODO-V3: use a type-agnostic w.r.t vertex constructor
         DENOPTIMVertex scafVertex = DENOPTIMVertex.newVertexFromLibrary(
                 GraphUtils.getUniqueVertexIndex(), scafIdx, BBType.SCAFFOLD);
-        
-=======
-        ArrayList<DENOPTIMAttachmentPoint> scafAP = 
-                                                                      FragmentUtils.getAPForFragment(scafIdx,0);
-
-        DENOPTIMVertex scafVertex = 
-        new DENOPTIMVertex(GraphUtils.getUniqueVertexIndex(),scafIdx,scafAP, 0);
->>>>>>> 917c9e50
+
         // we set the level to -1, as the base
         scafVertex.setLevel(-1);
         
@@ -1086,13 +763,9 @@
      * @param molGraph
      * @param curVertex
      * @param dapIdx
-<<<<<<< HEAD
-     * @return id of the vertex added; -1 if capping is not required.
-=======
      * @return id of the vertex added; -1 if capping is not required
      * @throws DENOPTIMException when capping is required but not found, or 
      * when we could not attach the capping group for whatever reason.
->>>>>>> 917c9e50
      */
 
     protected static int attachCappingFragmentAtPosition
@@ -1112,7 +785,6 @@
 
             if (bbIdCap != -1)
             {
-<<<<<<< HEAD
                 DENOPTIMVertex capVrtx = DENOPTIMVertex.newVertexFromLibrary(
                         GraphUtils.getUniqueVertexIndex(), bbIdCap, BBType.CAP);
                 
@@ -1123,26 +795,7 @@
                 DENOPTIMEdge edge = curVertex.connectVertices(
                         capVrtx, dapIdx, 0, apcSrc, apcCap
                 );
-=======
-                // for the current capping fragment get the list of APs
-                ArrayList<DENOPTIMAttachmentPoint> fragAP = 
-                		FragmentUtils.getAPForFragment(fid, 2);
-
-                DENOPTIMVertex fragVertex =
-                           new DENOPTIMVertex(GraphUtils.getUniqueVertexIndex(),
-                                                                fid, fragAP, 2);
-                // level 0 attachment
-                fragVertex.setLevel(lvl+1);
-
-                //Get the index of the AP of the capping group to use
-                //(always the first and only AP)
-                ArrayList<Integer> apIdx =
-                        getCompatibleClassAPIndex(rcnCap, fragVertex);
-                int dap = apIdx.get(0);
-
-                DENOPTIMEdge edge = GraphUtils.connectVertices(
-                		curVertex, fragVertex, dapIdx, dap, rcn, rcnCap);
->>>>>>> 917c9e50
+
                 if (edge != null)
                 {
                     // add the fragment as a vertex
@@ -1334,15 +987,10 @@
             DENOPTIMLogger.appLogger.log(Level.INFO, msg);
             molsmiles = "FAIL: NO SMILES GENERATED";
         }
-<<<<<<< HEAD
+
         res[1] = molsmiles;
 
         // Update the INCHI key representation
-=======
-                res[1] = molsmiles;
-
-         // Update the INCHI key representation
->>>>>>> 917c9e50
         ObjectPair pr = DENOPTIMMoleculeUtils.getInchiForMolecule(mol);
         if (pr.getFirst() == null)
         {
@@ -1513,12 +1161,9 @@
         }
 
         // calculate the molecule representation
-<<<<<<< HEAD
         IAtomContainer mol = GraphConversionTool.convertGraphToMolecule(
                 molGraph, true);
-=======
-        IAtomContainer mol = GraphConversionTool.convertGraphToMolecule(molGraph,true);
->>>>>>> 917c9e50
+
         if (mol == null)
         { 
             String msg ="Evaluation of graph: graph-to-mol returned null! " 
@@ -1716,12 +1361,8 @@
      * @return probability of adding a new fragment at this level.
      */
     
-    public static double getGrowthProbabilityAtLevel(int level, int scheme, 
-<<<<<<< HEAD
+    public static double getGrowthProbabilityAtLevel(int level, int scheme,
                     double lambda, double sigmaOne, double sigmaTwo)
-=======
-                                    double lambda, double sigmaOne, double sigmaTwo)
->>>>>>> 917c9e50
     {
         double prob = 0.0;
         
@@ -1760,135 +1401,8 @@
         double lambda =GAParameters.getGrowthMultiplier();
         double sigmaOne = GAParameters.getGrowthFactorSteepSigma();
         double sigmaTwo = GAParameters.getGrowthFactorMiddleSigma();
-<<<<<<< HEAD
         return getGrowthProbabilityAtLevel(level, scheme, lambda, sigmaOne, 
                 sigmaTwo);
-=======
-        return getGrowthProbabilityAtLevel(level, scheme, lambda, sigmaOne, sigmaTwo);
-    }
-
-
-//------------------------------------------------------------------------------
-
-    /**
-     * For the class associated with the AP identify a compatible fragment and
-     * a proper attachment point in it. This method searches only among 
-     * fragments (i.e., library of type 1).
-     * @param curDap the attachment point for which we ask for a partner.
-     * @return the vector of indeces defining the chosen fragment and the
-     * chosen attachment point. Note, the fist index is always -1, since 
-     * no verted ID is assigned to the chosen fragment by this method.
-     */
-
-    protected static IdFragmentAndAP
-            selectClassBasedFragment(DENOPTIMAttachmentPoint curDap)
-                                                        throws DENOPTIMException
-    {
-        String rcn = curDap.getAPClass();
-        int fid = -1, apid = -1, rnd = -1;
-        String cmpReac = null;
-
-        MersenneTwister rng = RandomUtils.getRNG();
-
-        // loop thru the reactions for the current AP
-        // check if this reaction bond is already satisfied
-        if (curDap.isAvailable())
-        {
-            ArrayList<String> lstRcn = findMatchingClass(rcn);
-            if (lstRcn == null)
-            {
-                String msg = "No matching class found for " + rcn;
-                DENOPTIMLogger.appLogger.log(Level.SEVERE, msg);
-                throw new DENOPTIMException(msg);
-            }
-
-            if(lstRcn.size() == 1)
-            {
-                cmpReac = lstRcn.get(0);
-            }
-            else
-            {
-                // if there are multiple compatible reactions, random selection
-                rnd = rng.nextInt(lstRcn.size());
-                cmpReac = lstRcn.get(rnd);
-            }
-
-            // get the list of fragment indices with matching reaction cmpReac
-            ArrayList<Integer> reacFrags = getFragmentList(cmpReac);
-            if (!reacFrags.isEmpty())
-            {
-                // choose a random fragment if there are more than 1
-                if (reacFrags.size() == 1)
-                                {
-                    fid = reacFrags.get(0);
-                                }
-                else
-                {
-                    rnd = rng.nextInt(reacFrags.size());
-                    fid = reacFrags.get(rnd);
-                }
-
-                // choose one of the compatible APs on the chosen fragment
-                ArrayList<DENOPTIMAttachmentPoint> fragAPs =
-                                 FragmentUtils.getAPForFragment(fid, 1);
-                ArrayList<Integer> compatApIds = new ArrayList<Integer>();
-                for (int i=0; i<fragAPs.size(); i++)
-                {
-                    if (fragAPs.get(i).getAPClass().equals(cmpReac))
-                    {
-                                compatApIds.add(i);
-                    }
-                }
-                if (compatApIds.size() == 1)
-                {
-                    apid = compatApIds.get(0);
-                }
-                else
-                {
-                    rnd = rng.nextInt(compatApIds.size());
-                    apid = compatApIds.get(rnd);
-                }
-            }
-        }
-
-        IdFragmentAndAP res = new IdFragmentAndAP(-1,fid,1,apid,-1,-1);
-
-        return res;
-    }
-
-//------------------------------------------------------------------------------
-
-    /**
-     * For the given vertex identify the index of the attachment point
-     * that has the matching class
-     * @param fragVertex
-     * @param cmpReac reaction associated with the vertex
-     * @return index of the attachment point
-     */
-
-    protected static int selectClassBasedAP(DENOPTIMVertex fragVertex,
-                                                String cmpReac)
-    {
-        // get the list of indices of the compatible reaction AP
-        ArrayList<Integer> apIdx =
-                            getCompatibleClassAPIndex(cmpReac, fragVertex);
-
-        MersenneTwister rng = RandomUtils.getRNG();
-        int fapidx = -1;
-        if (apIdx.size() == 1)
-        {
-            fapidx = apIdx.get(0);
-        }
-        // if there are more than 1 compatible AP choose randomly
-        else
-        {
-            //int rnd = GAParameters.getRNG().nextInt(apIdx.size());
-            int rnd = rng.nextInt(apIdx.size());
-            fapidx = apIdx.get(rnd);
-        }
-
-        return fapidx;
->>>>>>> 917c9e50
     }
 
 //------------------------------------------------------------------------------
