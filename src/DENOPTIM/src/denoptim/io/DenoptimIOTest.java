package denoptim.io;

/*
 *   DENOPTIM
 *   Copyright (C) 2019 Vishwesh Venkatraman <vishwesh.venkatraman@ntnu.no>
 *   and Marco Foscato <marco.foscato@uib.no>
 * 
 *   This program is free software: you can redistribute it and/or modify
 *   it under the terms of the GNU Affero General Public License as published
 *   by the Free Software Foundation, either version 3 of the License, or
 *   (at your option) any later version.
 *
 *   This program is distributed in the hope that it will be useful,
 *   but WITHOUT ANY WARRANTY; without even the implied warranty of
 *   MERCHANTABILITY or FITNESS FOR A PARTICULAR PURPOSE.  See the
 *   GNU Affero General Public License for more details.
 *
 *   You should have received a copy of the GNU Affero General Public License
 *   along with this program.  If not, see <http://www.gnu.org/licenses/>.
 */

import static org.junit.jupiter.api.Assertions.assertEquals;
import static org.junit.jupiter.api.Assertions.assertTrue;

import java.io.File;
import java.util.ArrayList;
import java.util.Arrays;
import java.util.HashMap;
import java.util.Set;

import javax.vecmath.Point3d;

import org.junit.jupiter.api.Test;
import org.junit.jupiter.api.io.TempDir;
import org.openscience.cdk.Atom;
import org.openscience.cdk.interfaces.IAtom;

import denoptim.fragspace.FragmentSpace;
import denoptim.molecule.APClass;
import denoptim.molecule.DENOPTIMAttachmentPoint;
import denoptim.molecule.DENOPTIMEdge;
import denoptim.molecule.DENOPTIMFragment;
import denoptim.molecule.DENOPTIMGraph;
import denoptim.molecule.DENOPTIMRing;
import denoptim.molecule.DENOPTIMVertex;
import denoptim.molecule.EmptyVertex;
import denoptim.molecule.SymmetricSet;
import denoptim.molecule.DENOPTIMEdge.BondType;

/**
 * Unit test for input/output
 * 
 * @author Marco Foscato
 */

public class DenoptimIOTest {

    private static final BondType BT = BondType.SINGLE;

<<<<<<< HEAD
=======
    private final String SEP = System.getProperty("file.separator");

    @TempDir
    File tempDir;

	
>>>>>>> 917c9e50
//------------------------------------------------------------------------------

	@Test
	public void testSerializeDeserializeDENOPTIMGraphs() throws Exception {
		DENOPTIMGraph graph = new DENOPTIMGraph();
		DENOPTIMVertex v0 = new EmptyVertex(0);
		buildVertexAndConnectToGraph(v0, 3, graph);

		DENOPTIMVertex v1 = new EmptyVertex(1);
		buildVertexAndConnectToGraph(v1, 2, graph);
		graph.addEdge(new DENOPTIMEdge(v0.getAP(0), v1.getAP(0),BT));

		DENOPTIMVertex v2 = new EmptyVertex(2);
		buildVertexAndConnectToGraph(v2, 2, graph);
		graph.addEdge(new DENOPTIMEdge(v1.getAP(1), v2.getAP(0),BT));

		DENOPTIMVertex v3 = new EmptyVertex(3);
		buildVertexAndConnectToGraph(v3, 1, graph);
		graph.addEdge(new DENOPTIMEdge(v2.getAP(1), v3.getAP(0),BT));

		DENOPTIMVertex v4 = new EmptyVertex(4);
		buildVertexAndConnectToGraph(v4, 3, graph);
		graph.addEdge(new DENOPTIMEdge(v0.getAP(1), v4.getAP(0),BT));

		DENOPTIMVertex v5 = new EmptyVertex(5);
		buildVertexAndConnectToGraph(v5, 1, graph);
		graph.addEdge(new DENOPTIMEdge(v4.getAP(1), v5.getAP(0),BT));

		DENOPTIMVertex v6 = new EmptyVertex(6);
		buildVertexAndConnectToGraph(v6, 1, graph);
		graph.addEdge(new DENOPTIMEdge(v0.getAP(2), v6.getAP(0),BT));

		DENOPTIMVertex v7 = new EmptyVertex(7);
		buildVertexAndConnectToGraph(v7, 1, graph);
		graph.addEdge(new DENOPTIMEdge(v4.getAP(2), v7.getAP(0),BT));

		graph.addRing(new DENOPTIMRing(new ArrayList<>(
				Arrays.asList(v5, v4, v0, v1, v2, v3))));

		graph.addRing(new DENOPTIMRing(new ArrayList<>(
				Arrays.asList(v6, v0, v4, v7))));

		graph.addSymmetricSetOfVertices(new SymmetricSet(
				new ArrayList<>(Arrays.asList(3, 5))));

		graph.addSymmetricSetOfVertices(new SymmetricSet(
				new ArrayList<>(Arrays.asList(6, 7))));

		String tmpFile = DenoptimIO.getTempFolder()
				+ System.getProperty("file.separator") + "_unit.ser";
		DenoptimIO.serializeToFile(tmpFile, graph, false);

		DENOPTIMGraph graphA = DenoptimIO.deserializeDENOPTIMGraph(
				new File(tmpFile));

		StringBuilder reason = new StringBuilder();
		assertTrue(graph.sameAs(graphA, reason));
	}

//------------------------------------------------------------------------------

<<<<<<< HEAD
	@Test
	public void testReadAllAPClasses() throws Exception {
		// This is just to avoid the warnings about trying to get a bond type
		// when the fragment space in not defined
		HashMap<String, BondType> map = new HashMap<String, BondType>();
		map.put("classAtmC", BondType.SINGLE);
		map.put("otherClass", BondType.SINGLE);
		map.put("classAtmH", BondType.SINGLE);
		map.put("apClassO", BondType.SINGLE);
		map.put("apClassObis", BondType.SINGLE);
		map.put("", BondType.SINGLE);
		map.put("", BondType.SINGLE);
		map.put("", BondType.SINGLE);
		map.put("", BondType.SINGLE);
		map.put("", BondType.SINGLE);
		FragmentSpace.setBondOrderMap(map);

		DENOPTIMFragment frag = new DENOPTIMFragment();
		IAtom atmC = new Atom("C");
		atmC.setPoint3d(new Point3d(0.0, 0.0, 1.0));
		IAtom atmH = new Atom("H");
		atmH.setPoint3d(new Point3d(0.0, 1.0, 1.0));
		frag.addAtom(atmC);
		frag.addAtom(atmH);
		frag.addAP(atmC, APClass.make("classAtmC:5"), 
		        new Point3d(1.0, 0.0, 0.0));
		frag.addAP(atmC, APClass.make("classAtmC:5"), 
		        new Point3d(1.0, 1.0, 0.0));
		frag.addAP(atmC, APClass.make("otherClass:0"), 
		        new Point3d(-1.0, 0.0, 0.0));
		frag.addAP(atmH, APClass.make("classAtmH:1"), 
		        new Point3d(1.0, 2.0, 2.0));
		frag.projectAPsToProperties();

		DENOPTIMFragment frag2 = new DENOPTIMFragment();
		IAtom atmO = new Atom("O");
		atmO.setPoint3d(new Point3d(0.0, 0.0, 1.0));
		IAtom atmH2 = new Atom("N");
		atmH.setPoint3d(new Point3d(0.0, 1.0, 1.0));
		frag2.addAtom(atmO);
		frag2.addAtom(atmH2);
		frag2.addAP(atmO, APClass.make("apClassO:5"), 
		        new Point3d(1.0, 0.0, 0.0));
		frag2.addAP(atmO, APClass.make("apClassO:6"), 
		        new Point3d(1.0, 1.0, 0.0));
		frag2.addAP(atmO, APClass.make("apClassObis:0"), 
		        new Point3d(-1.0, 0.0, 0.0));
		frag2.addAP(atmH2, APClass.make("classAtmH:1"), 
		        new Point3d(1.0, 2.0, 2.0));
		frag2.projectAPsToProperties();

		ArrayList<DENOPTIMFragment> frags = new ArrayList<DENOPTIMFragment>();
		frags.add(frag);
		frags.add(frag2);

		String tmpFile = DenoptimIO.getTempFolder()
				+ System.getProperty("file.separator") + "frag.sdf";
		DenoptimIO.writeFragmentSet(tmpFile, frags);

		Set<APClass> allAPC = DenoptimIO.readAllAPClasses(new File(tmpFile));

		assertEquals(6, allAPC.size(), "Size did not match");
		assertTrue(allAPC.contains(APClass.make("apClassObis:0")), 
		        "Contains APClass (1)");
		assertTrue(allAPC.contains(APClass.make("otherClass:0")), 
		        "Contains APClass (2)");
	}

=======
    @Test
    public void testReadAllAPClasses() throws Exception
    {
    	DENOPTIMFragment frag = new DENOPTIMFragment();
    	IAtom atmC = new Atom("C");
    	atmC.setPoint3d(new Point3d(0.0, 0.0, 1.0));
    	IAtom atmH = new Atom("H");
    	atmH.setPoint3d(new Point3d(0.0, 1.0, 1.0));
    	frag.addAtom(atmC);
    	frag.addAtom(atmH);
    	frag.addAP(atmC, "classAtmC:5", new Point3d(1.0, 0.0, 0.0));
    	frag.addAP(atmC, "classAtmC:5", new Point3d(1.0, 1.0, 0.0));
    	frag.addAP(atmC, "otherClass:0", new Point3d(-1.0, 0.0, 0.0));
    	frag.addAP(atmH, "classAtmH:1", new Point3d(1.0, 2.0, 2.0));
    	frag.projectAPsToProperties();
    	
    	DENOPTIMFragment frag2 = new DENOPTIMFragment();
    	IAtom atmO = new Atom("O");
    	atmO.setPoint3d(new Point3d(0.0, 0.0, 1.0));
    	IAtom atmH2 = new Atom("N");
    	atmH.setPoint3d(new Point3d(0.0, 1.0, 1.0));
    	frag2.addAtom(atmO);
    	frag2.addAtom(atmH2);
    	frag2.addAP(atmO, "apClassO:5", new Point3d(1.0, 0.0, 0.0));
    	frag2.addAP(atmO, "apClassO:6", new Point3d(1.0, 1.0, 0.0));
    	frag2.addAP(atmO, "apClassObis:0", new Point3d(-1.0, 0.0, 0.0));
    	frag2.addAP(atmH2, "classAtmH:1", new Point3d(1.0, 2.0, 2.0)); 	
    	frag2.projectAPsToProperties();
    	
    	ArrayList<DENOPTIMFragment> frags = new ArrayList<DENOPTIMFragment>();
    	frags.add(frag);
    	frags.add(frag2);
    	
    	String tmpFile = DenoptimIO.getTempFolder() 
    			+ System.getProperty("file.separator") + "frag.sdf";
    	DenoptimIO.writeFragmentSet(tmpFile, frags);
    	
    	Set<String> allAPC = DenoptimIO.readAllAPClasses(new File(tmpFile));
    	
    	assertEquals(6,allAPC.size(),"Size did not match");
    	assertTrue(allAPC.contains("apClassObis:0"),"Contains failed (1)");
    	assertTrue(allAPC.contains("otherClass:0"),"Contains failed (2)");
    }
    
//---------------------------------------------------------------------------

    @Test
    public void testGetNewFolder() throws Exception
    {
        assertTrue(this.tempDir.isDirectory(),"Should be a directory ");
        String baseName = "tmpDenoptimJUnit";
    	File parent = new File(this.tempDir.getAbsoluteFile() + SEP + baseName);
    	File newFolder1 = DenoptimIO.getAvailableFileName(parent, baseName);
    	DenoptimIO.createDirectory(newFolder1.getAbsolutePath());
    	File newFolder2 = DenoptimIO.getAvailableFileName(parent, baseName);
    	DenoptimIO.createDirectory(newFolder2.getAbsolutePath());
    	File newFolder3 = DenoptimIO.getAvailableFileName(parent, baseName);
    	DenoptimIO.createDirectory(newFolder3.getAbsolutePath());
    	
    	assertTrue(newFolder1.exists(),"Fitst folder exists");
    	assertTrue(newFolder2.exists(),"Second folder exists");
    	assertTrue(newFolder3.exists(),"Third folder exists");
    }
    
>>>>>>> 917c9e50
//------------------------------------------------------------------------------

	private void buildVertexAndConnectToGraph(DENOPTIMVertex v, int apCount,
											  DENOPTIMGraph graph) {
		final int ATOM_CONNS = 1;
		final int AP_CONNS = 1;
		for (int atomPos = 0; atomPos < apCount; atomPos++) {
			v.addAP(atomPos, ATOM_CONNS, AP_CONNS);
		}
		graph.addVertex(v);
	}
}<|MERGE_RESOLUTION|>--- conflicted
+++ resolved
@@ -57,15 +57,11 @@
 
     private static final BondType BT = BondType.SINGLE;
 
-<<<<<<< HEAD
-=======
     private final String SEP = System.getProperty("file.separator");
 
     @TempDir
     File tempDir;
 
-	
->>>>>>> 917c9e50
 //------------------------------------------------------------------------------
 
 	@Test
@@ -127,7 +123,6 @@
 
 //------------------------------------------------------------------------------
 
-<<<<<<< HEAD
 	@Test
 	public void testReadAllAPClasses() throws Exception {
 		// This is just to avoid the warnings about trying to get a bond type
@@ -196,72 +191,6 @@
 		        "Contains APClass (2)");
 	}
 
-=======
-    @Test
-    public void testReadAllAPClasses() throws Exception
-    {
-    	DENOPTIMFragment frag = new DENOPTIMFragment();
-    	IAtom atmC = new Atom("C");
-    	atmC.setPoint3d(new Point3d(0.0, 0.0, 1.0));
-    	IAtom atmH = new Atom("H");
-    	atmH.setPoint3d(new Point3d(0.0, 1.0, 1.0));
-    	frag.addAtom(atmC);
-    	frag.addAtom(atmH);
-    	frag.addAP(atmC, "classAtmC:5", new Point3d(1.0, 0.0, 0.0));
-    	frag.addAP(atmC, "classAtmC:5", new Point3d(1.0, 1.0, 0.0));
-    	frag.addAP(atmC, "otherClass:0", new Point3d(-1.0, 0.0, 0.0));
-    	frag.addAP(atmH, "classAtmH:1", new Point3d(1.0, 2.0, 2.0));
-    	frag.projectAPsToProperties();
-    	
-    	DENOPTIMFragment frag2 = new DENOPTIMFragment();
-    	IAtom atmO = new Atom("O");
-    	atmO.setPoint3d(new Point3d(0.0, 0.0, 1.0));
-    	IAtom atmH2 = new Atom("N");
-    	atmH.setPoint3d(new Point3d(0.0, 1.0, 1.0));
-    	frag2.addAtom(atmO);
-    	frag2.addAtom(atmH2);
-    	frag2.addAP(atmO, "apClassO:5", new Point3d(1.0, 0.0, 0.0));
-    	frag2.addAP(atmO, "apClassO:6", new Point3d(1.0, 1.0, 0.0));
-    	frag2.addAP(atmO, "apClassObis:0", new Point3d(-1.0, 0.0, 0.0));
-    	frag2.addAP(atmH2, "classAtmH:1", new Point3d(1.0, 2.0, 2.0)); 	
-    	frag2.projectAPsToProperties();
-    	
-    	ArrayList<DENOPTIMFragment> frags = new ArrayList<DENOPTIMFragment>();
-    	frags.add(frag);
-    	frags.add(frag2);
-    	
-    	String tmpFile = DenoptimIO.getTempFolder() 
-    			+ System.getProperty("file.separator") + "frag.sdf";
-    	DenoptimIO.writeFragmentSet(tmpFile, frags);
-    	
-    	Set<String> allAPC = DenoptimIO.readAllAPClasses(new File(tmpFile));
-    	
-    	assertEquals(6,allAPC.size(),"Size did not match");
-    	assertTrue(allAPC.contains("apClassObis:0"),"Contains failed (1)");
-    	assertTrue(allAPC.contains("otherClass:0"),"Contains failed (2)");
-    }
-    
-//---------------------------------------------------------------------------
-
-    @Test
-    public void testGetNewFolder() throws Exception
-    {
-        assertTrue(this.tempDir.isDirectory(),"Should be a directory ");
-        String baseName = "tmpDenoptimJUnit";
-    	File parent = new File(this.tempDir.getAbsoluteFile() + SEP + baseName);
-    	File newFolder1 = DenoptimIO.getAvailableFileName(parent, baseName);
-    	DenoptimIO.createDirectory(newFolder1.getAbsolutePath());
-    	File newFolder2 = DenoptimIO.getAvailableFileName(parent, baseName);
-    	DenoptimIO.createDirectory(newFolder2.getAbsolutePath());
-    	File newFolder3 = DenoptimIO.getAvailableFileName(parent, baseName);
-    	DenoptimIO.createDirectory(newFolder3.getAbsolutePath());
-    	
-    	assertTrue(newFolder1.exists(),"Fitst folder exists");
-    	assertTrue(newFolder2.exists(),"Second folder exists");
-    	assertTrue(newFolder3.exists(),"Third folder exists");
-    }
-    
->>>>>>> 917c9e50
 //------------------------------------------------------------------------------
 
 	private void buildVertexAndConnectToGraph(DENOPTIMVertex v, int apCount,
