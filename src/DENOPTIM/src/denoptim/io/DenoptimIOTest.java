package denoptim.io;

/*
 *   DENOPTIM
 *   Copyright (C) 2019 Vishwesh Venkatraman <vishwesh.venkatraman@ntnu.no>
 *   and Marco Foscato <marco.foscato@uib.no>
 * 
 *   This program is free software: you can redistribute it and/or modify
 *   it under the terms of the GNU Affero General Public License as published
 *   by the Free Software Foundation, either version 3 of the License, or
 *   (at your option) any later version.
 *
 *   This program is distributed in the hope that it will be useful,
 *   but WITHOUT ANY WARRANTY; without even the implied warranty of
 *   MERCHANTABILITY or FITNESS FOR A PARTICULAR PURPOSE.  See the
 *   GNU Affero General Public License for more details.
 *
 *   You should have received a copy of the GNU Affero General Public License
 *   along with this program.  If not, see <http://www.gnu.org/licenses/>.
 */

import static org.junit.jupiter.api.Assertions.assertEquals;
import static org.junit.jupiter.api.Assertions.assertTrue;
import static org.junit.jupiter.api.Assertions.assertFalse;

import java.io.File;
import java.util.ArrayList;
import java.util.Arrays;
import java.util.HashMap;
import java.util.Set;

import javax.vecmath.Point3d;

import org.junit.jupiter.api.Test;
import org.openscience.cdk.Atom;
import org.openscience.cdk.interfaces.IAtom;

import denoptim.fragspace.FragmentSpace;
import denoptim.molecule.DENOPTIMAttachmentPoint;
import denoptim.molecule.DENOPTIMEdge;
import denoptim.molecule.DENOPTIMFragment;
import denoptim.molecule.DENOPTIMGraph;
import denoptim.molecule.DENOPTIMRing;
import denoptim.molecule.DENOPTIMVertex;
import denoptim.molecule.EmptyVertex;
import denoptim.molecule.SymmetricSet;
import denoptim.molecule.DENOPTIMEdge.BondType;

/**
 * Unit test for input/output
 * 
 * @author Marco Foscato
 */

public class DenoptimIOTest
{

	
//------------------------------------------------------------------------------
	
    @Test
    public void testSerializeDeserializeDENOPTIMGraphs() throws Exception
    {
    	DENOPTIMGraph graph = new DENOPTIMGraph();
		ArrayList<DENOPTIMAttachmentPoint> aps0 = new ArrayList<>();
		DENOPTIMVertex v0 = new EmptyVertex(0);
		aps0.add(new DENOPTIMAttachmentPoint(v0, 0, 1, 1));
		aps0.add(new DENOPTIMAttachmentPoint(v0, 1, 1, 1));
		aps0.add(new DENOPTIMAttachmentPoint(v0, 2, 1, 1));
		v0.setAttachmentPoints(aps0);
    	graph.addVertex(v0);
    	
    	ArrayList<DENOPTIMAttachmentPoint> aps1 = new ArrayList<>();
		DENOPTIMVertex v1 = new EmptyVertex(1);
		aps1.add(new DENOPTIMAttachmentPoint(v1, 0, 1, 1));
		aps1.add(new DENOPTIMAttachmentPoint(v1, 1, 1, 1));
		v1.setAttachmentPoints(aps1);
    	graph.addVertex(v1);
    	graph.addEdge(new DENOPTIMEdge(0, 1, 0, 0));
    	
    	ArrayList<DENOPTIMAttachmentPoint> aps2 = new ArrayList<>();
		DENOPTIMVertex v2 = new EmptyVertex(2);
		aps2.add(new DENOPTIMAttachmentPoint(v2, 0, 1, 1));
		aps2.add(new DENOPTIMAttachmentPoint(v2, 1, 1, 1));
		v2.setAttachmentPoints(aps2);
    	graph.addVertex(v2);
    	graph.addEdge(new DENOPTIMEdge(1, 2, 1, 0));
    	
    	ArrayList<DENOPTIMAttachmentPoint> aps3 = new ArrayList<>();
		DENOPTIMVertex v3 = new EmptyVertex(3);
		aps3.add(new DENOPTIMAttachmentPoint(v3, 0, 1, 1));
		v3.setAttachmentPoints(aps3);
    	graph.addVertex(v3);
    	graph.addEdge(new DENOPTIMEdge(2, 3, 1, 0));
    	
<<<<<<< HEAD
    	ArrayList<DENOPTIMAttachmentPoint> aps4 = new ArrayList<>();
		DENOPTIMVertex v4 = new EmptyVertex(4);
		aps4.add(new DENOPTIMAttachmentPoint(v4, 0, 1, 1));
		aps4.add(new DENOPTIMAttachmentPoint(v4, 1, 1, 1));
		aps4.add(new DENOPTIMAttachmentPoint(v4, 2, 1, 1));
		v4.setAttachmentPoints(aps4);
		graph.addVertex(v4);
		graph.addEdge(new DENOPTIMEdge(0, 4, 1, 0, 1));
    	
    	ArrayList<DENOPTIMAttachmentPoint> aps5 = new ArrayList<>();
		DENOPTIMVertex v5 = new EmptyVertex(5);
		aps5.add(new DENOPTIMAttachmentPoint(v5, 0, 1, 1));
		v5.setAttachmentPoints(aps5);
=======
    	ArrayList<DENOPTIMAttachmentPoint> aps4 = 
    			new ArrayList<DENOPTIMAttachmentPoint>();
    	aps4.add(new DENOPTIMAttachmentPoint(0, 1, 1));
    	aps4.add(new DENOPTIMAttachmentPoint(1, 1, 1));
    	aps4.add(new DENOPTIMAttachmentPoint(2, 1, 1));
    	DENOPTIMVertex v4 = new EmptyVertex(4, aps4);
    	graph.addVertex(v4);
    	graph.addEdge(new DENOPTIMEdge(0, 4, 1, 0));
    	
    	ArrayList<DENOPTIMAttachmentPoint> aps5 = 
    			new ArrayList<DENOPTIMAttachmentPoint>();
    	aps5.add(new DENOPTIMAttachmentPoint(0, 1, 1));
    	DENOPTIMVertex v5 = new EmptyVertex(5, aps5);
>>>>>>> e9433fd4
    	graph.addVertex(v5);
    	graph.addEdge(new DENOPTIMEdge(4, 5, 1, 0));
    	
    	ArrayList<DENOPTIMAttachmentPoint> aps6 = new ArrayList<>();
		DENOPTIMVertex v6 = new EmptyVertex(6);
		aps6.add(new DENOPTIMAttachmentPoint(v6, 0, 1, 1));
		v6.setAttachmentPoints(aps6);
    	graph.addVertex(v6);
    	graph.addEdge(new DENOPTIMEdge(0, 6, 2, 0));
    	
    	ArrayList<DENOPTIMAttachmentPoint> aps7 = new ArrayList<>();
		DENOPTIMVertex v7 = new EmptyVertex(7);
		aps7.add(new DENOPTIMAttachmentPoint(v7, 0, 1, 1));
		v7.setAttachmentPoints(aps7);
    	graph.addVertex(v7);
    	graph.addEdge(new DENOPTIMEdge(4, 7, 2, 0));
    	
    	graph.addRing(new DENOPTIMRing(new ArrayList<>(
				Arrays.asList(v5, v4, v0, v1, v2, v3))));
    	
    	graph.addRing(new DENOPTIMRing(new ArrayList<>(
				Arrays.asList(v6, v0, v4, v7))));
    	
    	graph.addSymmetricSetOfVertices(new SymmetricSet(
				new ArrayList<>(Arrays.asList(3, 5))));
    	
    	graph.addSymmetricSetOfVertices(new SymmetricSet(
				new ArrayList<>(Arrays.asList(6, 7))));
    	
    	String tmpFile = DenoptimIO.getTempFolder() 
    			+ System.getProperty("file.separator") + "_unit.ser";
    	DenoptimIO.serializeToFile(tmpFile, graph, false);
    	
    	DENOPTIMGraph graphA = DenoptimIO.deserializeDENOPTIMGraph(
    			new File(tmpFile));
    	
    	StringBuilder reason = new StringBuilder();
    	assertTrue(graph.sameAs(graphA, reason));
    }

//------------------------------------------------------------------------------

    @Test
    public void testReadAllAPClasses() throws Exception
    {
        // This is just to avoid the warnings about trying to get a bond type
        // when the fragment space in not defined
        HashMap<String, BondType> map = new HashMap<String, BondType>();
        map.put("classAtmC",BondType.SINGLE);
        map.put("otherClass",BondType.SINGLE);
        map.put("classAtmH",BondType.SINGLE);
        map.put("apClassO",BondType.SINGLE);
        map.put("apClassObis",BondType.SINGLE);
        map.put("",BondType.SINGLE);
        map.put("",BondType.SINGLE);
        map.put("",BondType.SINGLE);
        map.put("",BondType.SINGLE);
        map.put("",BondType.SINGLE);
        FragmentSpace.setBondOrderMap(map);
        
    	DENOPTIMFragment frag = new DENOPTIMFragment();
    	IAtom atmC = new Atom("C");
    	atmC.setPoint3d(new Point3d(0.0, 0.0, 1.0));
    	IAtom atmH = new Atom("H");
    	atmH.setPoint3d(new Point3d(0.0, 1.0, 1.0));
    	frag.addAtom(atmC);
    	frag.addAtom(atmH);
    	frag.addAP(atmC, "classAtmC:5", new Point3d(1.0, 0.0, 0.0));
    	frag.addAP(atmC, "classAtmC:5", new Point3d(1.0, 1.0, 0.0));
    	frag.addAP(atmC, "otherClass:0", new Point3d(-1.0, 0.0, 0.0));
    	frag.addAP(atmH, "classAtmH:1", new Point3d(1.0, 2.0, 2.0));
    	frag.projectAPsToProperties();
    	
    	DENOPTIMFragment frag2 = new DENOPTIMFragment();
    	IAtom atmO = new Atom("O");
    	atmO.setPoint3d(new Point3d(0.0, 0.0, 1.0));
    	IAtom atmH2 = new Atom("N");
    	atmH.setPoint3d(new Point3d(0.0, 1.0, 1.0));
    	frag2.addAtom(atmO);
    	frag2.addAtom(atmH2);
    	frag2.addAP(atmO, "apClassO:5", new Point3d(1.0, 0.0, 0.0));
    	frag2.addAP(atmO, "apClassO:6", new Point3d(1.0, 1.0, 0.0));
    	frag2.addAP(atmO, "apClassObis:0", new Point3d(-1.0, 0.0, 0.0));
    	frag2.addAP(atmH2, "classAtmH:1", new Point3d(1.0, 2.0, 2.0)); 	
    	frag2.projectAPsToProperties();
    	
    	ArrayList<DENOPTIMFragment> frags = new ArrayList<DENOPTIMFragment>();
    	frags.add(frag);
    	frags.add(frag2);
    	
    	String tmpFile = DenoptimIO.getTempFolder() 
    			+ System.getProperty("file.separator") + "frag.sdf";
    	DenoptimIO.writeFragmentSet(tmpFile, frags);
    	
    	Set<String> allAPC = DenoptimIO.readAllAPClasses(new File(tmpFile));
    	
    	assertEquals(6,allAPC.size(),"Size did not match");
    	assertTrue(allAPC.contains("apClassObis:0"),"Contains APClass (1)");
    	assertTrue(allAPC.contains("otherClass:0"),"Contains APClass (2)");
    }
    
//------------------------------------------------------------------------------
    
}<|MERGE_RESOLUTION|>--- conflicted
+++ resolved
@@ -92,8 +92,7 @@
 		v3.setAttachmentPoints(aps3);
     	graph.addVertex(v3);
     	graph.addEdge(new DENOPTIMEdge(2, 3, 1, 0));
-    	
-<<<<<<< HEAD
+
     	ArrayList<DENOPTIMAttachmentPoint> aps4 = new ArrayList<>();
 		DENOPTIMVertex v4 = new EmptyVertex(4);
 		aps4.add(new DENOPTIMAttachmentPoint(v4, 0, 1, 1));
@@ -101,27 +100,12 @@
 		aps4.add(new DENOPTIMAttachmentPoint(v4, 2, 1, 1));
 		v4.setAttachmentPoints(aps4);
 		graph.addVertex(v4);
-		graph.addEdge(new DENOPTIMEdge(0, 4, 1, 0, 1));
+		graph.addEdge(new DENOPTIMEdge(0, 4, 1, 0));
     	
     	ArrayList<DENOPTIMAttachmentPoint> aps5 = new ArrayList<>();
 		DENOPTIMVertex v5 = new EmptyVertex(5);
 		aps5.add(new DENOPTIMAttachmentPoint(v5, 0, 1, 1));
 		v5.setAttachmentPoints(aps5);
-=======
-    	ArrayList<DENOPTIMAttachmentPoint> aps4 = 
-    			new ArrayList<DENOPTIMAttachmentPoint>();
-    	aps4.add(new DENOPTIMAttachmentPoint(0, 1, 1));
-    	aps4.add(new DENOPTIMAttachmentPoint(1, 1, 1));
-    	aps4.add(new DENOPTIMAttachmentPoint(2, 1, 1));
-    	DENOPTIMVertex v4 = new EmptyVertex(4, aps4);
-    	graph.addVertex(v4);
-    	graph.addEdge(new DENOPTIMEdge(0, 4, 1, 0));
-    	
-    	ArrayList<DENOPTIMAttachmentPoint> aps5 = 
-    			new ArrayList<DENOPTIMAttachmentPoint>();
-    	aps5.add(new DENOPTIMAttachmentPoint(0, 1, 1));
-    	DENOPTIMVertex v5 = new EmptyVertex(5, aps5);
->>>>>>> e9433fd4
     	graph.addVertex(v5);
     	graph.addEdge(new DENOPTIMEdge(4, 5, 1, 0));
     	
