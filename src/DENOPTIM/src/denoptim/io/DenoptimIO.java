/*
 *   DENOPTIM
 *   Copyright (C) 2019 Vishwesh Venkatraman <vishwesh.venkatraman@ntnu.no> and
 *   Marco Foscato <marco.foscato@uib.no>
 * 
 *   This program is free software: you can redistribute it and/or modify
 *   it under the terms of the GNU Affero General Public License as published
 *   by the Free Software Foundation, either version 3 of the License, or
 *   (at your option) any later version.
 *
 *   This program is distributed in the hope that it will be useful,
 *   but WITHOUT ANY WARRANTY; without even the implied warranty of
 *   MERCHANTABILITY or FITNESS FOR A PARTICULAR PURPOSE.  See the
 *   GNU Affero General Public License for more details.
 *
 *   You should have received a copy of the GNU Affero General Public License
 *   along with this program.  If not, see <http://www.gnu.org/licenses/>.
 */

package denoptim.io;

/**
 * Utility methods for input/output
 *
 * @author Vishwesh Venkatraman
 * @author Marco Foscato
 */


import java.util.ArrayList;
import java.util.BitSet;
import java.util.Collection;
import java.util.Date;
import java.util.Set;
import java.util.HashSet;
import java.util.SortedSet;
import java.util.TreeSet;
import java.io.FileNotFoundException;
import java.io.InvalidClassException;
import java.io.FileReader;
import java.io.FileInputStream;
import java.io.FileWriter;
import java.io.File;
import java.io.FileFilter;
import java.io.IOException;
import java.io.BufferedInputStream;
import java.io.BufferedReader;
import java.io.ObjectOutputStream;
import java.io.ObjectInputStream;
import java.io.FileOutputStream;
import java.io.ByteArrayInputStream;
import java.io.ByteArrayOutputStream;
import java.io.StringWriter;
import java.util.zip.CRC32;
import java.util.zip.ZipEntry;
import java.util.zip.ZipOutputStream;

import javax.vecmath.Point3d;

import java.util.Properties;
import java.awt.Color;
import java.awt.Graphics2D;
import java.awt.Image;
import java.awt.Rectangle;
import java.awt.image.BufferedImage;
import java.awt.image.RenderedImage;
import java.util.Arrays;
import java.util.HashMap;
import java.util.Iterator;

import javax.imageio.ImageIO;

import java.awt.geom.Rectangle2D;
import java.awt.RenderingHints;
import java.text.DateFormat;
import java.text.SimpleDateFormat;
import java.util.Map;

import org.openscience.cdk.exception.CDKException;
import org.openscience.cdk.interfaces.IAtomContainer;
import org.openscience.cdk.tools.manipulator.ChemFileManipulator;
<<<<<<< HEAD
=======
import org.apache.commons.io.filefilter.WildcardFileFilter;
import org.openscience.cdk.AtomContainer;
>>>>>>> 917c9e50
import org.openscience.cdk.ChemFile;
import org.openscience.cdk.ChemObject;
import org.openscience.cdk.io.SDFWriter;
import org.openscience.cdk.io.Mol2Writer;
import org.openscience.cdk.io.XYZWriter;
import org.openscience.cdk.io.MDLV2000Reader;
import org.openscience.cdk.AtomContainerSet;
import org.openscience.cdk.interfaces.IAtomContainerSet;
import org.openscience.cdk.tools.FormatStringBuffer;
import org.openscience.cdk.io.MDLV2000Writer;
import org.openscience.cdk.io.listener.PropertiesListener;
import org.openscience.cdk.geometry.GeometryTools;
import org.openscience.cdk.renderer.AtomContainerRenderer;
import org.openscience.cdk.renderer.font.AWTFontManager;
import org.openscience.cdk.renderer.generators.BasicAtomGenerator;
import org.openscience.cdk.renderer.generators.BasicBondGenerator;
import org.openscience.cdk.renderer.generators.BasicSceneGenerator;
import org.openscience.cdk.renderer.generators.IGenerator;
import org.openscience.cdk.renderer.visitor.AWTDrawVisitor;

import denoptim.constants.DENOPTIMConstants;
import denoptim.exception.DENOPTIMException;
import denoptim.logging.DENOPTIMLogger;
import denoptim.molecule.APClass;
import denoptim.molecule.DENOPTIMAttachmentPoint;
import denoptim.molecule.DENOPTIMEdge;
import denoptim.molecule.DENOPTIMEdge.BondType;
import denoptim.molecule.DENOPTIMGraph;
import denoptim.molecule.DENOPTIMFragment;
import denoptim.molecule.DENOPTIMFragment.BBType;
import denoptim.molecule.DENOPTIMMolecule;
import denoptim.utils.DENOPTIMGraphEdit;
import denoptim.utils.DENOPTIMMoleculeUtils;
import denoptim.utils.GenUtils;
import denoptim.utils.GraphConversionTool;

import org.openscience.cdk.CDKConstants;
import org.openscience.cdk.interfaces.IAtom;
import org.openscience.cdk.interfaces.IBond;
import org.openscience.cdk.renderer.RendererModel;
import org.openscience.cdk.smiles.InvPair;

import java.util.logging.Level;


<<<<<<< HEAD
public class DenoptimIO {
=======
public class DenoptimIO
{

	private static final String FS = System.getProperty("file.separator");
>>>>>>> 917c9e50
    private static final String NL = System.getProperty("line.separator");

    // A list of properties used by CDK algorithms which must never be
    // serialized into the SD file format.

    private static final ArrayList<String> cdkInternalProperties
            = new ArrayList<>(Arrays.asList(new String[]
            {InvPair.CANONICAL_LABEL, InvPair.INVARIANCE_PAIR}));

//------------------------------------------------------------------------------

    /**
     * Reads a text file containing links to multiple molecules mol/sdf format
     *
     * @param fileName the file containing the list of molecules
     * @return IAtomContainer[] an array of molecules
     * @throws DENOPTIMException
     */
    public static ArrayList<IAtomContainer> readLinksToMols(String fileName)
            throws DENOPTIMException {
        ArrayList<IAtomContainer> lstContainers = new ArrayList<>();
        String sCurrentLine = null;

        BufferedReader br = null;
<<<<<<< HEAD

        try {
=======
        
        try
        {
>>>>>>> 917c9e50
            br = new BufferedReader(new FileReader(fileName));
            while ((sCurrentLine = br.readLine()) != null) {
                sCurrentLine = sCurrentLine.trim();
                if (sCurrentLine.length() == 0) {
                    continue;
                }
                if (GenUtils.getFileExtension(sCurrentLine).
<<<<<<< HEAD
                        compareToIgnoreCase(".smi") == 0) {
                    throw new DENOPTIMException("Fragment files in SMILES format not supported.");
=======
                        compareToIgnoreCase(".smi") == 0)
                {
                    throw new DENOPTIMException("Fragment files in SMILES "
                    		+ "format not supported.");
>>>>>>> 917c9e50
                }

                try {
					ArrayList<IAtomContainer> mols = readSDFFile(sCurrentLine);
					lstContainers.addAll(mols);
				} catch (Exception e) {
		            throw new DENOPTIMException("<html>File '" + fileName 
		            		+ "' <br>seems "
		            		+ "to be a "
		            		+ "list of links to other files, but line <br>'" 
		            		+ sCurrentLine + "' <br>does not point to an "
            				+ "existing "
            				+ "file. <br>"
		            		+ "Pleae check your input. Is it really a list of "
		            		+ "links? "
		            		+ "<br>If not, make sure it has a standard"
		            		+ "extension (e.g., .smi, .sdf)</html>",e);
				}
            }
<<<<<<< HEAD
        } catch (FileNotFoundException fnfe) {
            throw new DENOPTIMException(fnfe);
        } catch (IOException ioe) {
=======
        }
        catch (FileNotFoundException fnfe)
        {
        	throw new DENOPTIMException("File '" + fileName + "' not found.");
        }
        catch (IOException ioe)
        {
>>>>>>> 917c9e50
            throw new DENOPTIMException(ioe);
        } catch (DENOPTIMException de) {
            throw de;
        } finally {
            try {
                if (br != null) {
                    br.close();
                }
            } catch (IOException ioe) {
                throw new DENOPTIMException(ioe);
            }
        }

        return lstContainers;

    }

//------------------------------------------------------------------------------

    /**
     * Reads a file containing multiple molecules (multiple SD format))
     *
     * @param fileName the file containing the molecules
     * @return IAtomContainer[] an array of molecules
     * @throws DENOPTIMException
     */
    public static ArrayList<IAtomContainer> readSDFFile(String fileName)
            throws DENOPTIMException {
        MDLV2000Reader mdlreader = null;
        ArrayList<IAtomContainer> lstContainers = new ArrayList<>();

        try {
            mdlreader = new MDLV2000Reader(new FileReader(new File(fileName)));
            ChemFile chemFile = (ChemFile) mdlreader.read((ChemObject) new ChemFile());
            lstContainers.addAll(
                    ChemFileManipulator.getAllAtomContainers(chemFile));
        } catch (CDKException | IOException cdke) {
            throw new DENOPTIMException(cdke);
        } finally {
            try {
                if (mdlreader != null) {
                    mdlreader.close();
                }
            } catch (IOException ioe) {
                throw new DENOPTIMException(ioe);
            }
        }

        if (lstContainers.isEmpty()) {
            throw new DENOPTIMException("No data found in " + fileName);
        }

        return lstContainers;
        //return lstContainers.toArray(new IAtomContainer[lstContainers.size()]);
    }

//------------------------------------------------------------------------------

    /**
     * Reads a file SDF file possible containing multiple molecules,
     * and returns only the first one.
     *
     * @param fileName the file containing the molecules
     * @return the first molecular object in the file
     * @throws DENOPTIMException
     */
    public static IAtomContainer readSingleSDFFile(String fileName)
            throws DENOPTIMException {
        MDLV2000Reader mdlreader = null;
        ArrayList<IAtomContainer> lstContainers = new ArrayList<>();

        try {
            if (!checkExists(fileName)) {
                String msg = "ERROR! file '" + fileName + "' not found!";
                throw new DENOPTIMException(msg);
            }
            mdlreader = new MDLV2000Reader(new FileReader(new File(fileName)));
            ChemFile chemFile = (ChemFile) mdlreader.read((ChemObject) new ChemFile());
            lstContainers.addAll(
                    ChemFileManipulator.getAllAtomContainers(chemFile));
        } catch (Throwable cdke) {
            throw new DENOPTIMException(cdke);
        } finally {
            try {
                if (mdlreader != null) {
                    mdlreader.close();
                }
            } catch (IOException ioe) {
                throw new DENOPTIMException(ioe);
            }
        }

        if (lstContainers.isEmpty()) {
            throw new DENOPTIMException("No data found in " + fileName);
        }

        return lstContainers.get(0);
    }

//------------------------------------------------------------------------------

    /**
     * Writes the 2D/3D representation of the molecule to multi-SD file
     *
     * @param fileName The file to be written to
     * @param mols     The molecules to be written
     * @throws DENOPTIMException
     */
    public static void writeFragmentSet(String fileName,
                                        ArrayList<DENOPTIMFragment> mols)
            throws DENOPTIMException {
        SDFWriter sdfWriter = null;
        try {
            IAtomContainerSet molSet = new AtomContainerSet();
            for (int idx = 0; idx < mols.size(); idx++) {
                molSet.addAtomContainer(mols.get(idx).getIAtomContainer());
            }
            sdfWriter = new SDFWriter(new FileWriter(new File(fileName)));
            sdfWriter.write(molSet);
        } catch (CDKException | IOException cdke) {
            throw new DENOPTIMException(cdke);
        } finally {
            try {
                if (sdfWriter != null) {
                    sdfWriter.close();
                }
            } catch (IOException ioe) {
                throw new DENOPTIMException(ioe);
            }
        }
    }

//------------------------------------------------------------------------------

    /**
     * Writes the 2D/3D representation of the molecule to multi-SD file
     *
     * @param fileName The file to be written to
     * @param mols     The molecules to be written
     * @throws DENOPTIMException
     */
    public static void writeMoleculeSet(String fileName,
                                        ArrayList<IAtomContainer> mols)
            throws DENOPTIMException {
        SDFWriter sdfWriter = null;
        try {
            IAtomContainerSet molSet = new AtomContainerSet();
            for (int idx = 0; idx < mols.size(); idx++) {
                molSet.addAtomContainer(mols.get(idx));
            }
            sdfWriter = new SDFWriter(new FileWriter(new File(fileName)));
            sdfWriter.write(molSet);
        } catch (CDKException | IOException cdke) {
            throw new DENOPTIMException(cdke);
        } finally {
            try {
                if (sdfWriter != null) {
                    sdfWriter.close();
                }
            } catch (IOException ioe) {
                throw new DENOPTIMException(ioe);
            }
        }
    }

//------------------------------------------------------------------------------

    /**
     * Writes a single molecule to the specified file
     *
     * @param fileName The file to be written to
     * @param mol      The molecule to be written
     * @param append
     * @throws DENOPTIMException
     */
    public static void writeMolecule(String fileName, IAtomContainer mol,
                                     boolean append) throws DENOPTIMException {
        SDFWriter sdfWriter = null;
        try {
            sdfWriter = new SDFWriter(new FileWriter(new File(fileName), append));
            sdfWriter.write(mol);
        } catch (CDKException | IOException cdke) {
            throw new DENOPTIMException(cdke);
        } finally {
            try {
                if (sdfWriter != null) {
                    sdfWriter.close();
                }
            } catch (IOException ioe) {
                throw new DENOPTIMException(ioe);
            }
        }
    }

//------------------------------------------------------------------------------

    public static void writeMol2File(String fileName, IAtomContainer mol,
                                     boolean append) throws DENOPTIMException {
        Mol2Writer mol2Writer = null;
        try {
            mol2Writer = new Mol2Writer(new FileWriter(new File(fileName), append));
            mol2Writer.write(mol);
        } catch (CDKException cdke) {
            throw new DENOPTIMException(cdke);
        } catch (IOException ioe) {
            throw new DENOPTIMException(ioe);
        } finally {
            try {
                if (mol2Writer != null) {
                    mol2Writer.close();
                }
            } catch (IOException ioe) {
                throw new DENOPTIMException(ioe);
            }
        }
    }

//------------------------------------------------------------------------------

    public static void writeXYZFile(String fileName, IAtomContainer mol,
                                    boolean append) throws DENOPTIMException {
        XYZWriter xyzWriter = null;
        try {
            xyzWriter = new XYZWriter(new FileWriter(new File(fileName), append));
            xyzWriter.write(mol);
        } catch (CDKException cdke) {
            throw new DENOPTIMException(cdke);
        } catch (IOException ioe) {
            throw new DENOPTIMException(ioe);
        } finally {
            try {
                if (xyzWriter != null) {
                    xyzWriter.close();
                }
            } catch (IOException ioe) {
                throw new DENOPTIMException(ioe);
            }
        }
    }

//------------------------------------------------------------------------------

    /**
     * Writes multiple smiles string array to the specified file
     *
     * @param fileName The file to be written to
     * @param smiles   array of smiles strings to be written
     * @param append   if
     *                 <code>true</code> append to the file
     * @throws DENOPTIMException
     */
    public static void writeSmilesSet(String fileName, String[] smiles,
                                      boolean append) throws DENOPTIMException {
        FileWriter fw = null;
        try {
            fw = new FileWriter(new File(fileName), append);
            for (int i = 0; i < smiles.length; i++) {
                fw.write(smiles[i] + NL);
                fw.flush();
            }
        } catch (IOException ioe) {
            throw new DENOPTIMException(ioe);
        } finally {
            try {
                if (fw != null) {
                    fw.close();
                }
            } catch (IOException ioe) {
                throw new DENOPTIMException(ioe);
            }
        }
    }

//------------------------------------------------------------------------------

    /**
     * Writes a single smiles string to the specified file
     *
     * @param fileName The file to be written to
     * @param smiles
     * @param append   if
     *                 <code>true</code> append to the file
     * @throws DENOPTIMException
     */
    public static void writeSmiles(String fileName, String smiles,
                                   boolean append) throws DENOPTIMException {
        FileWriter fw = null;
        try {
            fw = new FileWriter(new File(fileName), append);
            fw.write(smiles + NL);
            fw.flush();
        } catch (IOException ioe) {
            throw new DENOPTIMException(ioe);
        } finally {
            try {
                if (fw != null) {
                    fw.close();
                }
            } catch (IOException ioe) {
                throw new DENOPTIMException(ioe);
            }
        }
    }

//------------------------------------------------------------------------------

    /**
     * Write a data file
     *
     * @param fileName
     * @param data
     * @param append
     * @throws DENOPTIMException
     */
    public static void writeData(String fileName, String data, boolean append)
            throws DENOPTIMException {
        FileWriter fw = null;
        try {
            fw = new FileWriter(new File(fileName), append);
            fw.write(data + NL);
            fw.flush();
        } catch (IOException ioe) {
            throw new DENOPTIMException(ioe);
        } finally {
            try {
                if (fw != null) {
                    fw.close();
                }
            } catch (IOException ioe) {
                throw new DENOPTIMException(ioe);
            }
        }
    }

//------------------------------------------------------------------------------

    /**
     * Serialize an object into a given file
     *
     * @param fileName
     * @param obj
     * @param append
     * @throws DENOPTIMException
     */
    public static void serializeToFile(String fileName, Object obj,
                                       boolean append)
            throws DENOPTIMException {
        FileOutputStream fos = null;
        ObjectOutputStream oos = null;
        try {
            fos = new FileOutputStream(fileName, append);
            oos = new ObjectOutputStream(fos);
            oos.writeObject(obj);
            oos.close();
        } catch (Throwable t) {
            t.printStackTrace();
            throw new DENOPTIMException("Cannot serialize object.", t);
        } finally {
            try {
                fos.flush();
                fos.close();
                fos = null;
            } catch (Throwable t) {
                throw new DENOPTIMException("Cannot close FileOutputStream", t);
            }
            try {
                oos.close();
                oos = null;
            } catch (Throwable t) {
                throw new DENOPTIMException("Cannot close ObjectOutputStream", t);
            }
        }
    }

//------------------------------------------------------------------------------

    /**
     * Deserialize a <code>DENOPTIMGraph</code> from a given file
     *
     * @param file the given file
     * @return the graph
     * @throws DENOPTIMException if anything goes wrong
     */

    public static DENOPTIMGraph deserializeDENOPTIMGraph(File file)
            throws DENOPTIMException {
        DENOPTIMGraph graph = null;
        FileInputStream fis = null;
        ObjectInputStream ois = null;
        try {
            fis = new FileInputStream(file);
            ois = new ObjectInputStream(fis);
            graph = (DENOPTIMGraph) ois.readObject();
            ois.close();
        } catch (InvalidClassException ice) {
            String msg = "Attempt to deserialized old graph generated by an "
                    + "older version of DENOPTIM. A serialized graph "
                    + "can only be read by the version of DENOPTIM that "
                    + "has generate the serialized file.";
            throw new DENOPTIMException(msg);
        } catch (Throwable t) {
            throw new DENOPTIMException(t);
        } finally {
            try {
                fis.close();
            } catch (Throwable t) {
                throw new DENOPTIMException(t);
            }
        }
        
        // Serialization creates independent clones of the APClasses, but
        // we want to APClasses to be unique, so we replace the clones with the
        // reference to our unique APClass
        for (DENOPTIMAttachmentPoint ap : graph.getAttachmentPoints())
        {
            APClass a = ap.getAPClass();
            if (a!=null)
            {
                ap.setAPClass(APClass.make(a.toString()));
            }
        }

        return graph;
    }

//------------------------------------------------------------------------------

    /**
     * Creates a zip file
     *
     * @param zipOutputFileName
     * @param filesToZip
     * @throws Exception
     */
    public static void createZipFile(String zipOutputFileName,
                                     String[] filesToZip) throws Exception {
        FileOutputStream fos = new FileOutputStream(zipOutputFileName);
        ZipOutputStream zos = new ZipOutputStream(fos);
        int bytesRead;
        byte[] buffer = new byte[1024];
        CRC32 crc = new CRC32();
        for (int i = 0, n = filesToZip.length; i < n; i++) {
            String fname = filesToZip[i];
            File cFile = new File(fname);
            if (!cFile.exists()) {
                continue;
            }

            BufferedInputStream bis = new BufferedInputStream(
                    new FileInputStream(cFile));
            crc.reset();
            while ((bytesRead = bis.read(buffer)) != -1) {
                crc.update(buffer, 0, bytesRead);
            }
            bis.close();
            // Reset to beginning of input stream
            bis = new BufferedInputStream(new FileInputStream(cFile));
            ZipEntry ze = new ZipEntry(fname);
            // DEFLATED setting for a compressed version
            ze.setMethod(ZipEntry.DEFLATED);
            ze.setCompressedSize(cFile.length());
            ze.setSize(cFile.length());
            ze.setCrc(crc.getValue());
            zos.putNextEntry(ze);
            while ((bytesRead = bis.read(buffer)) != -1) {
                zos.write(buffer, 0, bytesRead);
            }
            bis.close();
        }
        zos.close();
    }

//------------------------------------------------------------------------------

    /**
     * Delete the file
     *
     * @param fileName
     * @throws DENOPTIMException
     */
    public static void deleteFile(String fileName) throws DENOPTIMException {
        File f = new File(fileName);
        // Make sure the file or directory exists and isn't write protected
        if (!f.exists()) {
            //System.err.println("Delete: no such file or directory: " + fileName);
            return;
        }

        if (!f.canWrite()) {
            //System.err.println("Delete: write protected: " + fileName);
            return;
        }

        // If it is a directory, make sure it is empty
        if (f.isDirectory()) {
            //System.err.println("Delete operation on directory not supported");
            return;
        }

        // Attempt to delete it
        boolean success = f.delete();

        if (!success) {
            throw new DENOPTIMException("Deletion of " + fileName + " failed.");
        }
    }

//------------------------------------------------------------------------------

    /**
     * Delete all files with pathname containing a given string
     *
     * @param path
     * @param pattern
     * @throws DENOPTIMException
     */
    public static void deleteFilesContaining(String path, String pattern)
            throws DENOPTIMException {
        File folder = new File(path);
        File[] listOfFiles = folder.listFiles();
        for (int i = 0; i < listOfFiles.length; i++) {
            if (listOfFiles[i].isFile()) {
                String name = listOfFiles[i].getName();
                if (name.contains(pattern)) {
                    deleteFile(listOfFiles[i].getAbsolutePath());
                }
            }
        }
    }

//------------------------------------------------------------------------------

    /**
     * @param fileName
     * @return <code>true</code> if directory is successfully created
     */
    public static boolean createDirectory(String fileName) {
        return (new File(fileName)).mkdir();
    }

//------------------------------------------------------------------------------

    /**
     * @param fileName
     * @return <code>true</code> if file exists
     */
    public static boolean checkExists(String fileName) {
        if (fileName.length() > 0) {
            return (new File(fileName)).exists();
        }
        return false;
    }

//------------------------------------------------------------------------------

    /**
     * Count the number of lines in the file
     *
     * @param fileName
     * @return number of lines in the file
     * @throws DENOPTIMException
     */
    public static int countLinesInFile(String fileName) throws DENOPTIMException {
        BufferedInputStream bis = null;
        try {
            bis = new BufferedInputStream(new FileInputStream(fileName));
            byte[] c = new byte[1024];
            int count = 0;
            int readChars = 0;
            while ((readChars = bis.read(c)) != -1) {
                for (int i = 0; i < readChars; ++i) {
                    if (c[i] == '\n') {
                        ++count;
                    }
                }
            }
            return count;
        } catch (IOException ioe) {
            throw new DENOPTIMException(ioe);
        } finally {
            try {
                if (bis != null) {
                    bis.close();
                }
            } catch (IOException ioe) {
                throw new DENOPTIMException(ioe);
            }
        }
    }

//------------------------------------------------------------------------------

    /**
     * @param fileName
     * @return list of fingerprints in bit representation
     * @throws DENOPTIMException
     */
    public static ArrayList<BitSet> readFingerprintData(String fileName)
            throws DENOPTIMException {
        ArrayList<BitSet> fps = new ArrayList<>();

        BufferedReader br = null;
        String sCurrentLine;

        try {
            br = new BufferedReader(new FileReader(fileName));
            while ((sCurrentLine = br.readLine()) != null) {
                if (sCurrentLine.trim().length() == 0) {
                    continue;
                }
                String[] str = sCurrentLine.split(", ");
                int n = str.length - 1;
                BitSet bs = new BitSet(n);
                for (int i = 0; i < n; i++) {
                    bs.set(i, Boolean.parseBoolean(str[i + 1]));
                }
                fps.add(bs);
            }
        } catch (IOException ioe) {
            throw new DENOPTIMException(ioe);
        } finally {
            try {
                if (br != null) {
                    br.close();
                }
            } catch (IOException ioe) {
                throw new DENOPTIMException(ioe);
            }
        }

        if (fps.isEmpty()) {
            throw new DENOPTIMException("No data found in file: " + fileName);
        }

        return fps;
    }

//------------------------------------------------------------------------------

    /**
     * Produces a deep copy of the object be serialization.
     *
     * @param oldObj
     * @return a deep copy of an object
     * @throws DENOPTIMException
     */

    public static Object deepCopy(Object oldObj) throws DENOPTIMException {
        Object newObj = null;
        ObjectOutputStream oos = null;
        ObjectInputStream ois = null;
        try {
            ByteArrayOutputStream bos = new ByteArrayOutputStream();
            oos = new ObjectOutputStream(bos);
            // serialize and pass the object
            oos.writeObject(oldObj);
            oos.flush();
            ByteArrayInputStream bin =
                    new ByteArrayInputStream(bos.toByteArray());
            ois = new ObjectInputStream(bin);

            oos.close();

            newObj = ois.readObject();
            ois.close();
        } catch (IOException | ClassNotFoundException ioe) {
            throw new DENOPTIMException(ioe);
        } finally {
            try {
                if (oos != null) {
                    oos.close();
                }
                if (ois != null) {
                    ois.close();
                }
            } catch (IOException ioe) {
                throw new DENOPTIMException(ioe);
            }
        }
        return newObj;
    }

//------------------------------------------------------------------------------

    /**
     * Read the min, max, mean, and median of a population from
     * "Gen.*\.txt" file
     *
     * @param fileName
     * @return list of data
     * @throws DENOPTIMException
     */
    public static double[] readPopulationProps(File file)
            throws DENOPTIMException {
        double[] vals = new double[4];
        ArrayList<String> txt = readList(file.getAbsolutePath());
        for (String line : txt) {
            if (line.trim().length() < 8) {
                continue;
            }

            String key = line.toUpperCase().trim().substring(0, 8);
            switch (key) {
                case ("MIN:    "):
                    vals[0] = Double.parseDouble(line.split("\\s+")[1]);
                    break;

                case ("MAX:    "):
                    vals[1] = Double.parseDouble(line.split("\\s+")[1]);
                    break;

                case ("MEAN:   "):
                    vals[2] = Double.parseDouble(line.split("\\s+")[1]);
                    break;

                case ("MEDIAN: "):
                    vals[3] = Double.parseDouble(line.split("\\s+")[1]);
                    break;
            }
        }
        return vals;
    }

//------------------------------------------------------------------------------

    /**
     * Read list of data as text
     *
     * @param fileName
     * @return list of data
     * @throws DENOPTIMException
     */
    public static ArrayList<String> readList(String fileName) throws DENOPTIMException {
        ArrayList<String> lst = new ArrayList<>();
        BufferedReader br = null;
        String line = null;
        try {
            br = new BufferedReader(new FileReader(fileName));
            while ((line = br.readLine()) != null) {
                if (line.trim().length() == 0) {
                    continue;
                }
                lst.add(line.trim());
            }
        } catch (IOException ioe) {
            throw new DENOPTIMException(ioe);
        } finally {
            try {
                if (br != null) {
                    br.close();
                }
            } catch (IOException ioe) {
                throw new DENOPTIMException(ioe);
            }
        }

        if (lst.isEmpty()) {
            throw new DENOPTIMException("No data found in file: " + fileName);
        }

        return lst;
    }

//------------------------------------------------------------------------------

    /**
     * Write the coordinates in XYZ format
     *
     * @param fileName
     * @param atom_symbols
     * @param atom_coords
     * @throws DENOPTIMException
     */
    public static void writeXYZFile(String fileName, ArrayList<String> atom_symbols,
                                    ArrayList<Point3d> atom_coords) throws DENOPTIMException {
        FileWriter fw = null;
        FormatStringBuffer fsb = new FormatStringBuffer("%-8.6f");
        try {
            String molname = fileName.substring(0, fileName.length() - 4);
            fw = new FileWriter(new File(fileName));
            int numatoms = atom_symbols.size();
            fw.write("" + numatoms + NL);
            fw.flush();
            fw.write(molname + NL);

            String line = "", st = "";

            for (int i = 0; i < atom_symbols.size(); i++) {
                st = atom_symbols.get(i);
                Point3d p3 = atom_coords.get(i);

                line = st + "        " + (p3.x < 0 ? "" : " ") + fsb.format(p3.x) + "        "
                        + (p3.y < 0 ? "" : " ") + fsb.format(p3.y) + "        "
                        + (p3.z < 0 ? "" : " ") + fsb.format(p3.z);
                fw.write(line + NL);
                fw.flush();
            }
        } catch (IOException ioe) {
            throw new DENOPTIMException(ioe);
        } finally {
            try {
                if (fw != null) {
                    fw.close();
                }
            } catch (IOException ioe) {
                throw new DENOPTIMException(ioe);
            }
        }
    }

//------------------------------------------------------------------------------

    /**
     * Generate the ChemDoodle representation of the molecule
     *
     * @param mol
     * @return molecule as a formatted string
     * @throws DENOPTIMException
     */
    public static String getChemDoodleString(IAtomContainer mol)
            throws DENOPTIMException {
        StringWriter stringWriter = new StringWriter();
        MDLV2000Writer mw = null;
        try {
            mw = new MDLV2000Writer(stringWriter);
            mw.write(mol);
        } catch (CDKException cdke) {
            throw new DENOPTIMException(cdke);
        } finally {
            try {
                if (mw != null) {
                    mw.close();
                }
            } catch (IOException ioe) {
                throw new DENOPTIMException(ioe);
            }
        }

        String MoleculeString = stringWriter.toString();

        //System.out.print(stringWriter.toString());
        //now split MoleculeString into multiple lines to enable explicit printout of \n
        String Moleculelines[] = MoleculeString.split("\\r?\\n");

        StringBuilder sb = new StringBuilder(1024);
        sb.append("var molFile = '");
        for (int i = 0; i < Moleculelines.length; i++) {
            sb.append(Moleculelines[i]);
            sb.append("\\n");
        }
        sb.append("';");
        return sb.toString();
    }

//------------------------------------------------------------------------------

    public static void writeMolecule2D(String fileName, IAtomContainer mol)
            throws DENOPTIMException {
        MDLV2000Writer writer = null;

        try {
            writer = new MDLV2000Writer(new FileWriter(new File(fileName)));
            Properties customSettings = new Properties();
            customSettings.setProperty("ForceWriteAs2DCoordinates", "true");
            PropertiesListener listener = new PropertiesListener(customSettings);
            writer.addChemObjectIOListener(listener);
            writer.writeMolecule(mol);
        } catch (IOException ioe) {
            throw new DENOPTIMException(ioe);
        } catch (Exception ex) {
            throw new DENOPTIMException(ex);
        } finally {
            try {
                if (writer != null) {
                    writer.close();
                }
            } catch (IOException ioe) {
                throw new DENOPTIMException(ioe);
            }
        }
    }

//------------------------------------------------------------------------------

    public static Set<APClass> readAllAPClasses(File fragLib) {
        Set<APClass> allCLasses = new HashSet<APClass>();
        try {
            for (IAtomContainer mol : DenoptimIO.readMoleculeData(
                    fragLib.getAbsolutePath())) {
                DENOPTIMFragment frag = new DENOPTIMFragment(mol,
                        BBType.UNDEFINED);
                for (DENOPTIMAttachmentPoint ap : frag.getAttachmentPoints()) {
                    allCLasses.add(ap.getAPClass());
                }
            }
        } catch (DENOPTIMException e) {
            System.out.println("Could not read data from '" + fragLib + "'. "
                    + "Cause: " + e.getMessage());
        }

        return allCLasses;
    }

//------------------------------------------------------------------------------

    /**
     * The class compatibility matrix
     *
     * @param fileName    the file to be read
     * @param cpMap container for the APClass compatibility rules
     * @param boMap       container for the APClass-to-bond order
     * @param capMap     container for the capping rules
     * @param ends     container for the definition of forbidden ends
     */
    public static void writeCompatibilityMatrix(String fileName, 
            HashMap<APClass, ArrayList<APClass>> cpMap,
            HashMap<String, BondType> boMap, HashMap<APClass, APClass> capMap,
            HashSet<APClass> ends) throws DENOPTIMException {
        DateFormat dateFormat = new SimpleDateFormat("dd/MM/yy HH:mm:ss");
        Date date = new Date();
        String dateStr = dateFormat.format(date);

        StringBuilder sb = new StringBuilder();
        sb.append(DENOPTIMConstants.APCMAPIGNORE);
        sb.append(" Compatibility matrix data").append(NL);
        sb.append(DENOPTIMConstants.APCMAPIGNORE);
        sb.append(" Written by DENOPTIM-GUI on ").append(dateStr).append(NL);
        sb.append(DENOPTIMConstants.APCMAPIGNORE);
        sb.append(" APCLass Compatibility rules").append(NL);
        SortedSet<APClass> keysCPMap = new TreeSet<APClass>();
        keysCPMap.addAll(cpMap.keySet());
        for (APClass srcAPC : keysCPMap) {
            sb.append(DENOPTIMConstants.APCMAPCOMPRULE).append(" ");
            sb.append(srcAPC).append(" ");
            for (int i = 0; i < cpMap.get(srcAPC).size(); i++) {
                APClass trgAPC = cpMap.get(srcAPC).get(i);
                sb.append(trgAPC);
                if (i != (cpMap.get(srcAPC).size() - 1)) {
                    sb.append(",");
                } else {
                    sb.append(NL);
                }
            }
        }

        sb.append(DENOPTIMConstants.APCMAPIGNORE);
        sb.append(" APClass-to-BondOrder").append(NL);
        SortedSet<String> keysBO = new TreeSet<String>();
        keysBO.addAll(boMap.keySet());
        for (String apc : keysBO) {
            sb.append(DENOPTIMConstants.APCMAPAP2BO).append(" ");
            sb.append(apc).append(" ").append(
                    boMap.get(apc).toOldString()).append(NL);
        }

        sb.append(DENOPTIMConstants.APCMAPIGNORE);
        sb.append(" Capping rules").append(NL);
        SortedSet<APClass> keysCap = new TreeSet<APClass>();
        keysCap.addAll(capMap.keySet());
        for (APClass apc : keysCap) {
            sb.append(DENOPTIMConstants.APCMAPCAPPING).append(" ");
            sb.append(apc).append(" ").append(capMap.get(apc)).append(NL);
        }

        sb.append(DENOPTIMConstants.APCMAPIGNORE);
        sb.append(" Forbidden ends").append(NL);
        SortedSet<APClass> sortedFE = new TreeSet<APClass>();
        sortedFE.addAll(ends);
        for (APClass apc : sortedFE) {
            sb.append(DENOPTIMConstants.APCMAPFORBIDDENEND).append(" ");
            sb.append(apc).append(" ").append(NL);
        }

        DenoptimIO.writeData(fileName, sb.toString(), false);
    }

//------------------------------------------------------------------------------

    /**
     * Read the APclass compatibility matrix data from file.
     *
     * @param fileName    the file to be read
     * @param compatMap container for the APClass compatibility rules
     * @param boMap       container for the APClass-to-bond type rules
     * @param cappingMap     container for the capping rules
     * @param forbiddenEndList     container for the definition of forbidden ends
     * @throws DENOPTIMException
     */
    public static void readCompatibilityMatrix(String fileName,HashMap<APClass, 
            ArrayList<APClass>> compatMap, HashMap<String, BondType> boMap, 
            HashMap<APClass, APClass> cappingMap, Set<APClass> forbiddenEndList)
            throws DENOPTIMException {

        BufferedReader br = null;
        String line = null;
        try {
            br = new BufferedReader(new FileReader(fileName));
            while ((line = br.readLine()) != null) {
                if (line.trim().length() == 0) {
                    continue;
                }

                if (line.startsWith(DENOPTIMConstants.APCMAPIGNORE)) {
                    continue;
                }

                if (line.startsWith(DENOPTIMConstants.APCMAPCOMPRULE)) {
                    String str[] = line.split("\\s+");
                    if (str.length < 3) {
                        String err = "Incomplete APClass compatibility line '"
                                + line + "'.";
                        throw new DENOPTIMException(err + " " + fileName);
                    }

                    APClass srcAPC = APClass.make(str[1]);
                    ArrayList<APClass> trgAPCs = new ArrayList<APClass>();
                    for (String s : str[2].split(","))
                    {
                        trgAPCs.add(APClass.make(s.trim()));
                    }
                    compatMap.put(srcAPC, trgAPCs);
                } else {
                    if (line.startsWith(DENOPTIMConstants.APCMAPAP2BO)) {
                        String str[] = line.split("\\s+");
                        if (str.length != 3) {
                            String err = "Incomplete reaction bondorder line '"
                                    + line + "'.";
                            throw new DENOPTIMException(err + " " + fileName);
                        }
                        boMap.put(str[1], BondType.parseStr(str[2]));
                    } else {
                        if (line.startsWith(DENOPTIMConstants.APCMAPCAPPING)) {
                            String str[] = line.split("\\s+");
                            if (str.length != 3) {
                                String err = "Incomplete capping line '"
                                        + line +"'.";
                                throw new DENOPTIMException(err + " "+fileName);
                            }
                            APClass srcAPC = APClass.make(str[1]);
                            APClass trgAPC = APClass.make(str[2]);
                            cappingMap.put(srcAPC, trgAPC);
                        } else {
                            if (line.startsWith(
                                    DENOPTIMConstants.APCMAPFORBIDDENEND)) {
                                String str[] = line.split("\\s+");
                                if (str.length != 2) {
                                    for (int is = 1; is < str.length; is++) {
                                        forbiddenEndList.add(
                                                APClass.make(str[is]));
                                    }
                                } else {
                                    forbiddenEndList.add(APClass.make(str[1]));
                                }
                            }
                        }
                    }
                }
            }
        } catch (NumberFormatException | IOException nfe) {
            throw new DENOPTIMException(nfe);
        } finally {
            try {
                if (br != null) {
                    br.close();
                }
            } catch (IOException ioe) {
                throw new DENOPTIMException(ioe);
            }
        }

        if (compatMap.isEmpty()) {
            String err = "No reaction compatibility data found in file: ";
            throw new DENOPTIMException(err + " " + fileName);
        }

        if (boMap.isEmpty()) {
            String err = "No bond data found in file: ";
            throw new DENOPTIMException(err + " " + fileName);
        }
    }

//------------------------------------------------------------------------------

    /**
     * Reads the APclass compatibility matrix for ring-closing connections
     * (the RC-CPMap).
     * Note that RC-CPMap is by definition symmetric. Though, <code>true</code>
     * entries can be defined either from X:Y or Y:X, and we make sure
     * such entries are stored in the map. This method assumes
     * that the APclasses reported in the RC-CPMap are defined, w.r.t bond
     * order, in the regular compatibility matrix as we wont
     * check it this condition is satisfied.
     *
     * @param fileName
     * @param rcCompatMap
     * @throws DENOPTIMException
     */
    public static void readRCCompatibilityMatrix(String fileName, 
            HashMap<APClass, ArrayList<APClass>> rcCompatMap)
            throws DENOPTIMException {
        BufferedReader br = null;
        String line = null;
        try {
            br = new BufferedReader(new FileReader(fileName));
            while ((line = br.readLine()) != null) {
                if (line.trim().length() == 0) {
                    continue;
                }

                if (line.startsWith(DENOPTIMConstants.APCMAPIGNORE)) {
                    continue;
                }

                if (line.startsWith(DENOPTIMConstants.APCMAPCOMPRULE)) {
                    String str[] = line.split("\\s+");
                    if (str.length < 3) {
                        String err = "Incomplete reaction compatibility data.";
                        throw new DENOPTIMException(err + " " + fileName);
                    }
                    
                    APClass srcAPC = APClass.make(str[1]);
                    /*
                    ArrayList<APClass> trgAPCs = new ArrayList<APClass>();
                    for (String s : str[2].split(","))
                    {
                        trgAPCs.add(APClass.make(s.trim()));
                    }
*/

                    String strRcn[] = str[2].split(",");
                    for (int i = 0; i < strRcn.length; i++) {
                        strRcn[i] = strRcn[i].trim();

                        APClass trgAPC = APClass.make(strRcn[i]);
                        if (rcCompatMap.containsKey(srcAPC)) {
                            rcCompatMap.get(srcAPC).add(trgAPC);
                        } else {
                            ArrayList<APClass> list = new ArrayList<APClass>();
                            list.add(trgAPC);
                            rcCompatMap.put(srcAPC, list);
                        }

                        if (rcCompatMap.containsKey(trgAPC)) {
                            rcCompatMap.get(trgAPC).add(srcAPC);
                        } else {
                            ArrayList<APClass> list = new ArrayList<APClass>();
                            list.add(srcAPC);
                            rcCompatMap.put(trgAPC, list);
                        }
                    }
                }
            }
        } catch (NumberFormatException | IOException nfe) {
            throw new DENOPTIMException(nfe);
        } finally {
            try {
                if (br != null) {
                    br.close();
                }
            } catch (IOException ioe) {
                throw new DENOPTIMException(ioe);
            }
        }

        if (rcCompatMap.isEmpty()) {
            String err = "No reaction compatibility data found in file: ";
            throw new DENOPTIMException(err + " " + fileName);
        }
    }

//------------------------------------------------------------------------------

    /**
     * Reads SDF files that represent one or more tested candidates. Candidates
     * are provided with a graph representation, a unique identifier, and
     * either a fitness value or a mol_error defining why this candidate could
     * not be evaluated.
     *
     * @param file         the SDF file to read
     * @param useFragSpace use <code>true</code> if a fragment space is defined
     *                     and we can use it to interpret the graph finding a full meaning for the
     *                     nodes in the graph.
     * @return the list of candidates
     * @throws DENOPTIMException is something goes wrong while reading the file
     *                           or interpreting its content
     */
    public static ArrayList<DENOPTIMMolecule> readDENOPTIMMolecules(File file, 
            boolean useFragSpace) throws DENOPTIMException {
        String filename = file.getAbsolutePath();
        ArrayList<DENOPTIMMolecule> mols = new ArrayList<>();
        ArrayList<IAtomContainer> iacs = readMoleculeData(filename);
        for (IAtomContainer iac : iacs) {
            DENOPTIMMolecule mol = new DENOPTIMMolecule(iac, useFragSpace);
            mol.setSDFFile(filename);
            mols.add(mol);
        }

        return mols;
    }

//------------------------------------------------------------------------------

    /**
     * Reads the molecules in a file. Expects filenames with commonly accepted
     * extensions (i.e., .smi and .sdf). Unrecognized extensions will be
     * interpreted as links (i.e., pathnames) to SDF files.
     *
     * @param fileName the pathname of the file to read.
     * @return the list of molecules
     * @throws DENOPTIMException
     */
    public static ArrayList<IAtomContainer> readMoleculeData(String fileName)
            throws DENOPTIMException {
        ArrayList<IAtomContainer> mols;
        // check file extension
        if (GenUtils.getFileExtension(fileName).
                compareToIgnoreCase(".smi") == 0) {
            throw new DENOPTIMException("Fragment files in SMILES format not"
                    + " supported.");
        } else if (GenUtils.getFileExtension(fileName).
                compareToIgnoreCase(".sdf") == 0) {
            mols = DenoptimIO.readSDFFile(fileName);
        }
        // process everything else as a text file with links to individual 
        // molecules
<<<<<<< HEAD
        else {
=======
        else
        {
        	System.out.println("Interpreting file '" + fileName + "' as a list "
        			+ "of links.");
>>>>>>> 917c9e50
            mols = DenoptimIO.readLinksToMols(fileName);
        }
        return mols;
    }

//------------------------------------------------------------------------------

    /**
     * Reads the molecules in a file with specifies format. Acceptable formats
     * are TXT, SD, and SDF.
     *
     * @param fileName the pathname of the file to read.
     * @param format   a string defining how to interpret the file.
     * @return the list of molecules
     * @throws DENOPTIMException
     */
    public static ArrayList<IAtomContainer> readMoleculeData(String fileName,
                                                             String format) throws DENOPTIMException {
        ArrayList<IAtomContainer> mols;
        switch (format) {
            case "SDF":
                mols = DenoptimIO.readSDFFile(fileName);
                break;

            case "SD":
                mols = DenoptimIO.readSDFFile(fileName);
                break;

            case "TXT":
                mols = DenoptimIO.readLinksToMols(fileName);
                break;

            default:
                throw new DENOPTIMException("Molecular file format '" + format
                        + "' is not recognized.");
        }
        return mols;
    }

//------------------------------------------------------------------------------

    /**
     * Writes a PNG representation of the molecule
     *
     * @param mol      the molecule
     * @param fileName output file
     * @throws DENOPTIMException
     */

    public static void moleculeToPNG(IAtomContainer mol, String fileName)
            throws DENOPTIMException {
        IAtomContainer iac = null;
        if (!GeometryTools.has2DCoordinates(mol)) {
            iac = DENOPTIMMoleculeUtils.generate2DCoordinates(mol);
        } else {
            iac = mol;
        }

        if (iac == null) {
            throw new DENOPTIMException("Failed to generate 2D coordinates.");
        }

        try {
            int WIDTH = 500;
            int HEIGHT = 500;
            // the draw area and the image should be the same size
            Rectangle drawArea = new Rectangle(WIDTH, HEIGHT);
            Image image = new BufferedImage(WIDTH, HEIGHT, BufferedImage.TYPE_INT_RGB);

            // generators make the image elements
            ArrayList<IGenerator<IAtomContainer>> generators = new ArrayList<>();
            generators.add(new BasicSceneGenerator());
            generators.add(new BasicBondGenerator());
            generators.add(new BasicAtomGenerator());


            GeometryTools.translateAllPositive(iac);

            // the renderer needs to have a toolkit-specific font manager
            AtomContainerRenderer renderer =
                    new AtomContainerRenderer(generators, new AWTFontManager());

            RendererModel model = renderer.getRenderer2DModel();
            model.set(BasicSceneGenerator.UseAntiAliasing.class, true);
            //model.set(BasicAtomGenerator.KekuleStructure.class, true);
            model.set(BasicBondGenerator.BondWidth.class, 2.0);
            model.set(BasicAtomGenerator.ColorByType.class, true);
            model.set(BasicAtomGenerator.ShowExplicitHydrogens.class, false);
            model.getParameter(BasicSceneGenerator.FitToScreen.class).setValue(Boolean.TRUE);


            // the call to 'setup' only needs to be done on the first paint
            renderer.setup(iac, drawArea);

            // paint the background
            Graphics2D g2 = (Graphics2D) image.getGraphics();
            g2.setRenderingHint(RenderingHints.KEY_ANTIALIASING,
                    RenderingHints.VALUE_ANTIALIAS_ON);

            g2.setColor(Color.WHITE);
            g2.fillRect(0, 0, WIDTH, HEIGHT);


            // the paint method also needs a toolkit-specific renderer
            renderer.paint(iac, new AWTDrawVisitor(g2),
                    new Rectangle2D.Double(0, 0, WIDTH, HEIGHT), true);

            ImageIO.write((RenderedImage) image, "PNG", new File(fileName));
        } catch (IOException ioe) {
            throw new DENOPTIMException(ioe);
        }
    }

//------------------------------------------------------------------------------

    /**
     * Write the molecule in V3000 format.
     *
     * @param outfile
     * @param mol
     * @throws Exception
     */

    @SuppressWarnings({ "ConvertToTryWithResources", "unused" })
    private static void writeV3000File(String outfile, IAtomContainer mol)
            throws DENOPTIMException {
        StringBuilder sb = new StringBuilder(1024);

        String title = (String) mol.getProperty(CDKConstants.TITLE);
        if (title == null)
            title = "";
        if (title.length() > 80)
            title = title.substring(0, 80);
        sb.append(title).append("\n");

        sb.append("  CDK     ").append(new SimpleDateFormat("MMddyyHHmm").
                format(System.currentTimeMillis()));
        sb.append("\n\n");

        sb.append("  0  0  0     0  0            999 V3000\n");

        sb.append("M  V30 BEGIN CTAB\n");
        sb.append("M  V30 COUNTS ").append(mol.getAtomCount()).append(" ").
                append(mol.getBondCount()).append(" 0 0 0\n");
        sb.append("M  V30 BEGIN ATOM\n");
        for (int f = 0; f < mol.getAtomCount(); f++) {
            IAtom atom = mol.getAtom(f);
            sb.append("M  V30 ").append((f + 1)).append(" ").append(atom.getSymbol()).
                    append(" ").append(atom.getPoint3d().x).append(" ").
                    append(atom.getPoint3d().y).append(" ").
                    append(atom.getPoint3d().z).append(" ").append("0");
            sb.append("\n");
        }
        sb.append("M  V30 END ATOM\n");
        sb.append("M  V30 BEGIN BOND\n");

        Iterator<IBond> bonds = mol.bonds().iterator();
        int f = 0;
        while (bonds.hasNext()) {
            IBond bond = bonds.next();
            int bondType = bond.getOrder().numeric();
            String bndAtoms = "";
            if (bond.getStereo() == IBond.Stereo.UP_INVERTED ||
                    bond.getStereo() == IBond.Stereo.DOWN_INVERTED ||
                    bond.getStereo() == IBond.Stereo.UP_OR_DOWN_INVERTED) {
                // turn around atom coding to correct for inv stereo
                bndAtoms = mol.getAtomNumber(bond.getAtom(1)) + 1 + " ";
                bndAtoms += mol.getAtomNumber(bond.getAtom(0)) + 1;
            } else {
                bndAtoms = mol.getAtomNumber(bond.getAtom(0)) + 1 + " ";
                bndAtoms += mol.getAtomNumber(bond.getAtom(1)) + 1;
            }

//            String stereo = "";
//            switch(bond.getStereo())
//            {
//                case UP:
//                    stereo += "1";
//                    break;
//       		case UP_INVERTED:
//                    stereo += "1";
//                    break;
//                case DOWN:
//                    stereo += "6";
//                    break;
//                case DOWN_INVERTED:
//                    stereo += "6";
//                    break;
//                case UP_OR_DOWN:
//                    stereo += "4";
//                    break;
//                case UP_OR_DOWN_INVERTED:
//                    stereo += "4";
//                    break;
//                case E_OR_Z:
//                    stereo += "3";
//                    break;
//                default:
//                    stereo += "0";
//            }

            sb.append("M  V30 ").append((f + 1)).append(" ").append(bondType).
                    append(" ").append(bndAtoms).append("\n");
            f = f + 1;
        }

        sb.append("M  V30 END BOND\n");
        sb.append("M  V30 END CTAB\n");
        sb.append("M  END\n\n");

        Map<Object, Object> sdFields = mol.getProperties();
        if (sdFields != null) {
            for (Object propKey : sdFields.keySet()) {
                if (!cdkInternalProperties.contains((String) propKey)) {
                    sb.append("> <").append(propKey).append(">");
                    sb.append("\n");
                    sb.append("").append(sdFields.get(propKey));
                    sb.append("\n\n");
                }
            }
        }


        sb.append("$$$$\n");

        //System.err.println(sb.toString());

        try {

            FileWriter fw = new FileWriter(outfile);
            fw.write(sb.toString());
            fw.close();
        } catch (IOException ioe) {
            throw new DENOPTIMException(ioe);
        }
    }

//------------------------------------------------------------------------------

    /**
     * Reads a list of graph editing tasks from a text file
     *
     * @param fileName the pathname of the file to read
     * @return the list of editing tasks
     * @throws DENOPTIMException
     */
    public static ArrayList<DENOPTIMGraphEdit> readDENOPTIMGraphEditFromFile(
            String fileName)
            throws DENOPTIMException {
        ArrayList<DENOPTIMGraphEdit> lst = new ArrayList<>();
        BufferedReader br = null;
        String line = null;
        try {
            br = new BufferedReader(new FileReader(fileName));
            while ((line = br.readLine()) != null) {
                if (line.trim().length() == 0) {
                    continue;
                }

                if (line.startsWith(DENOPTIMConstants.APCMAPIGNORE)) {
                    continue;
                }

                DENOPTIMGraphEdit graphEdit;
                try {
                    graphEdit = new DENOPTIMGraphEdit(line.trim());
                } catch (Throwable t) {
                    String msg = "Cannot convert string to DENOPTIMGraphEdit. "
                            + "Check line '" + line.trim() + "'";
                    DENOPTIMLogger.appLogger.log(Level.SEVERE, msg);
                    throw new DENOPTIMException(msg, t);
                }
                lst.add(graphEdit);
            }
        } catch (IOException ioe) {
            String msg = "Cannot read file " + fileName;
            DENOPTIMLogger.appLogger.log(Level.SEVERE, msg);
            throw new DENOPTIMException(msg, ioe);
        } finally {
            try {
                if (br != null) {
                    br.close();
                }
            } catch (IOException ioe) {
                throw new DENOPTIMException(ioe);
            }
        }
        return lst;
    }

//------------------------------------------------------------------------------

    /**
     * Reads a list of <code>DENOPTIMGraph</code>s from file
     *
     * @param fileName the pathname of the file to read
     * @param format   the file format to expect
     * @param useFS    set to <code>true</code> when there is a defined
     *                 fragment space that contains the fragments used to build the graphs.
     *                 Otherwise, use <code>false</code>. This will create only as many APs as
     *                 needed to satisfy the graph representation, thus creating a potential
     *                 mismatch between fragment space and graph representation.
     * @return the list of graphs
     * @throws DENOPTIMException
     */
    public static ArrayList<DENOPTIMGraph> readDENOPTIMGraphsFromFile(
            String fileName, String format, boolean useFS)
            throws DENOPTIMException {
        switch (format) {
            case "TXT":
                return DenoptimIO.readDENOPTIMGraphsFromFile(fileName, useFS);

            case "SDF":
                return DenoptimIO.readDENOPTIMGraphsFromSDFile(fileName, useFS);

            case "SER":
                return DenoptimIO.readDENOPTIMGraphsFromSerFile(fileName);
        }
        return new ArrayList<DENOPTIMGraph>();
    }

//------------------------------------------------------------------------------

    /**
     * Reads a list of <code>DENOPTIMGraph</code>s from a serialized graph.
     *
     * @param fileName the pathname of the file to read.
     *                 mismatch between fragment space and graph representation.
     * @return the list of graphs
     * @throws DENOPTIMException
     */

    public static ArrayList<DENOPTIMGraph> readDENOPTIMGraphsFromSerFile(
            String fileName) throws DENOPTIMException {
        ArrayList<DENOPTIMGraph> list = new ArrayList<DENOPTIMGraph>();
        list.add(deserializeDENOPTIMGraph(new File(fileName)));
        return list;
    }

//------------------------------------------------------------------------------

    /**
     * Reads a list of <code>DENOPTIMGraph</code>s from a SDF file
     *
     * @param fileName the pathname of the file to read
     * @param useFS    set to <code>true</code> when there is a defined
     *                 fragment space that contains the fragments used to build the graphs.
     *                 Otherwise, use <code>false</code>. This will create only as many APs as
     *                 needed to satisfy the graph representation, thus creating a potential
     *                 mismatch between fragment space and graph representation.
     * @return the list of graphs
     * @throws DENOPTIMException
     */
    public static ArrayList<DENOPTIMGraph> readDENOPTIMGraphsFromSDFile(
            String fileName, boolean useFS)
            throws DENOPTIMException {
        ArrayList<DENOPTIMGraph> lstGraphs = new ArrayList<DENOPTIMGraph>();
        ArrayList<IAtomContainer> mols = DenoptimIO.readSDFFile(fileName);
        int i = 0;
        for (IAtomContainer mol : mols) {
            i++;
            Object prop = mol.getProperty(DENOPTIMConstants.GRAPHTAG);
            if (prop == null) {
                throw new DENOPTIMException("Attempt to load graph form "
                        + "SDF that lacks a '" + DENOPTIMConstants.GRAPHTAG
                        + "' tag. Check molecule " + i);
            }
            DENOPTIMGraph g = GraphConversionTool.getGraphFromString(
                    prop.toString().trim(), useFS);
            lstGraphs.add(g);
        }
        return lstGraphs;
    }

//------------------------------------------------------------------------------

    /**
     * Reads a list of <code>DENOPTIMGraph</code>s from a text file
     *
     * @param fileName the pathname of the file to read
     * @param useFS    set to <code>true</code> when there is a defined
     *                 fragment space that contains the fragments used to build the graphs.
     *                 Otherwise, use <code>false</code>. This will create only as many APs as
     *                 needed to satisfy the graph representation, thus creating a potential
     *                 mismatch between fragment space and graph representation.
     * @return the list of graphs
     * @throws DENOPTIMException
     */
    public static ArrayList<DENOPTIMGraph> readDENOPTIMGraphsFromFile(
            String fileName, boolean useFS) throws DENOPTIMException {
        ArrayList<DENOPTIMGraph> lstGraphs = new ArrayList<DENOPTIMGraph>();
        BufferedReader br = null;
        String line = null;
        try {
            br = new BufferedReader(new FileReader(fileName));
            while ((line = br.readLine()) != null) {
                if (line.trim().length() == 0) {
                    continue;
                }

                if (line.startsWith(DENOPTIMConstants.APCMAPIGNORE)) {
                    continue;
                }

                DENOPTIMGraph g;
                try {
                    g = GraphConversionTool.getGraphFromString(
                            line.trim(), useFS);
                } catch (Throwable t) {
                    String msg = "Cannot convert string to DENOPTIMGraph. "
                            + "Check line '" + line.trim() + "'";
                    DENOPTIMLogger.appLogger.log(Level.SEVERE, msg);
                    throw new DENOPTIMException(msg, t);
                }
                lstGraphs.add(g);
            }
        } catch (IOException ioe) {
            String msg = "Cannot read file " + fileName;
            DENOPTIMLogger.appLogger.log(Level.SEVERE, msg);
            throw new DENOPTIMException(msg, ioe);
        } finally {
            try {
                if (br != null) {
                    br.close();
                }
            } catch (IOException ioe) {
                throw new DENOPTIMException(ioe);
            }
        }
        return lstGraphs;
    }

//------------------------------------------------------------------------------

    /**
     * Writes the string representation of the graphs to file.
     *
     * @param fileName the file where to print
     * @param graphs   the list of graphs to print
     * @param append   use <code>true</code> to append
     * @throws DENOPTIMException
     */
    public static void writeGraphsToFile(String fileName,
                                         ArrayList<DENOPTIMGraph> graphs, boolean append)
            throws DENOPTIMException {
        StringBuilder sb = new StringBuilder();
        for (DENOPTIMGraph g : graphs) {
            sb.append(g.toString()).append(NL);
        }
        writeData(fileName, sb.toString(), append);
    }

//------------------------------------------------------------------------------

    /**
     * Writes the string representation of a graph to file.
     *
     * @param fileName the file where to print
     * @param graph    the graph to print
     * @param append   use <code>true</code> to append
     * @throws DENOPTIMException
     */
    public static void writeGraphToFile(String fileName, DENOPTIMGraph graph,
                                        boolean append) throws DENOPTIMException {
        writeData(fileName, graph.toString(), append);
    }

//------------------------------------------------------------------------------

    /**
     * Looks for a writable location where to put temporary files and returns
     * an absolute pathname to the folder where tmp files can be created.
     *
     * @return a  writable absolute path
     */
    public static String getTempFolder() {

        ArrayList<String> tmpFolders = new ArrayList<String>();
        tmpFolders.add(System.getProperty("file.separator") + "tmp");
        tmpFolders.add(System.getProperty("file.separator") + "scratch");
        tmpFolders.add(System.getProperty("java.io.tmpdir"));

        String tmpPathName = "";
        String tmpFolder = "";
        for (String t : tmpFolders) {
            tmpFolder = t;
            tmpPathName = tmpFolder + System.getProperty("file.separator")
                    + "Denoptim_tmpFile";
            if (DenoptimIO.canWriteAndReadTo(tmpPathName)) {
                break;
            }
        }
        return tmpFolder;
    }

//------------------------------------------------------------------------------

    /**
     * Check whether we can write and read to a given pathname
     *
     * @param pathName
     * @return <code>true</code> if we can write and read in that pathname
     */
    public static boolean canWriteAndReadTo(String pathName) {
        boolean res = true;
        try {
            DenoptimIO.writeData(pathName, "TEST", false);
            DenoptimIO.readList(pathName);
        } catch (DENOPTIMException e) {
            res = false;
        }
        return res;
    }

//------------------------------------------------------------------------------

    /**
     * Reads a library of fragments from SDF file and checks that every fragment
     * has the AP tag.
     *
     * @param fileName name of the SDF file
     * @param kindStr  the kind of fragment to be read. Used for logging.
     * @return the list of fragments as atom containers.
     * @throws DENOPTIMException
     */
    public static ArrayList<IAtomContainer> readInLibraryOfFragments(
            String fileName, String kindStr) throws DENOPTIMException {
        ArrayList<IAtomContainer> lib = new ArrayList<IAtomContainer>();
        int i = 0;
        for (IAtomContainer mol : readMoleculeData(fileName)) {
            i++;
            Object ap = mol.getProperty(DENOPTIMConstants.APTAG);
            if (ap == null) {
                DENOPTIMLogger.appLogger.log(Level.WARNING,
                        "No attachment point information for " + kindStr + " "
                                + i + " in file '" + fileName + "'. I'm ignoring it!");
            } else {
                lib.add(mol);
            }
        }
        if (lib.isEmpty()) {
            throw new DENOPTIMException("Scaffold library has no entries.");
        }
        return lib;
    }

//------------------------------------------------------------------------------
    
    public static File getAvailableFileName(File parent, String baseName)
    		throws DENOPTIMException
    {
    	File newFolder = null;
    	if (!parent.exists())
    	{
    		if (!createDirectory(parent.getAbsolutePath()))
    		{
    			throw new DENOPTIMException("Cannot make folder '"+parent+"'");
    		}
    	}
		FileFilter fileFilter = new WildcardFileFilter(baseName+"*");
		File[] cands = parent.listFiles(fileFilter);
		int i=0;
		boolean goon = true;
		while (goon)
		{
			i++;
			int iFolder = i + cands.length;
			newFolder = new File(parent + FS + baseName + "_" + iFolder);
			if (!newFolder.exists())
			{
				goon = false;
				break;
			}
		}
    	return newFolder;
    }
    
//------------------------------------------------------------------------------

}<|MERGE_RESOLUTION|>--- conflicted
+++ resolved
@@ -79,11 +79,8 @@
 import org.openscience.cdk.exception.CDKException;
 import org.openscience.cdk.interfaces.IAtomContainer;
 import org.openscience.cdk.tools.manipulator.ChemFileManipulator;
-<<<<<<< HEAD
-=======
 import org.apache.commons.io.filefilter.WildcardFileFilter;
 import org.openscience.cdk.AtomContainer;
->>>>>>> 917c9e50
 import org.openscience.cdk.ChemFile;
 import org.openscience.cdk.ChemObject;
 import org.openscience.cdk.io.SDFWriter;
@@ -129,14 +126,10 @@
 import java.util.logging.Level;
 
 
-<<<<<<< HEAD
-public class DenoptimIO {
-=======
 public class DenoptimIO
 {
 
 	private static final String FS = System.getProperty("file.separator");
->>>>>>> 917c9e50
     private static final String NL = System.getProperty("line.separator");
 
     // A list of properties used by CDK algorithms which must never be
@@ -161,14 +154,8 @@
         String sCurrentLine = null;
 
         BufferedReader br = null;
-<<<<<<< HEAD
-
-        try {
-=======
-        
         try
         {
->>>>>>> 917c9e50
             br = new BufferedReader(new FileReader(fileName));
             while ((sCurrentLine = br.readLine()) != null) {
                 sCurrentLine = sCurrentLine.trim();
@@ -176,15 +163,10 @@
                     continue;
                 }
                 if (GenUtils.getFileExtension(sCurrentLine).
-<<<<<<< HEAD
-                        compareToIgnoreCase(".smi") == 0) {
-                    throw new DENOPTIMException("Fragment files in SMILES format not supported.");
-=======
-                        compareToIgnoreCase(".smi") == 0)
+                    compareToIgnoreCase(".smi") == 0)
                 {
                     throw new DENOPTIMException("Fragment files in SMILES "
                     		+ "format not supported.");
->>>>>>> 917c9e50
                 }
 
                 try {
@@ -204,11 +186,6 @@
 		            		+ "extension (e.g., .smi, .sdf)</html>",e);
 				}
             }
-<<<<<<< HEAD
-        } catch (FileNotFoundException fnfe) {
-            throw new DENOPTIMException(fnfe);
-        } catch (IOException ioe) {
-=======
         }
         catch (FileNotFoundException fnfe)
         {
@@ -216,7 +193,6 @@
         }
         catch (IOException ioe)
         {
->>>>>>> 917c9e50
             throw new DENOPTIMException(ioe);
         } catch (DENOPTIMException de) {
             throw de;
@@ -1442,14 +1418,10 @@
         }
         // process everything else as a text file with links to individual 
         // molecules
-<<<<<<< HEAD
-        else {
-=======
         else
         {
         	System.out.println("Interpreting file '" + fileName + "' as a list "
         			+ "of links.");
->>>>>>> 917c9e50
             mols = DenoptimIO.readLinksToMols(fileName);
         }
         return mols;
