--- conflicted
+++ resolved
@@ -2177,12 +2177,8 @@
             }
         }
         if (lib.isEmpty()) {
-<<<<<<< HEAD
-            throw new DENOPTIMException("Library of type '" + kindStr + "' has no entries.");
-=======
             throw new DENOPTIMException("Library of vertexes has no valid "
                     + "entries.");
->>>>>>> ea85c001
         }
         return lib;
     }
