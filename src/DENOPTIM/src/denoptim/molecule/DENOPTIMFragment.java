--- conflicted
+++ resolved
@@ -34,12 +34,6 @@
 import denoptim.constants.DENOPTIMConstants;
 import denoptim.exception.DENOPTIMException;
 import denoptim.fragspace.FragmentSpace;
-<<<<<<< HEAD
-import denoptim.io.DenoptimIO;
-import denoptim.utils.DENOPTIMMoleculeUtils;
-import denoptim.utils.FragmentUtils;
-=======
->>>>>>> 94cebe1a
 
 /**
  * Class representing a continuously connected portion of molecular object
@@ -811,10 +805,6 @@
      */
     public ArrayList<SymmetricSet> getSymmetricAPsSets() {
         ArrayList<DENOPTIMAttachmentPoint> aps = getAPs();
-<<<<<<< HEAD
-        IAtomContainer iac = this.getIAtomContainer();
-=======
->>>>>>> 94cebe1a
         ArrayList<SymmetricSet> lstCompatible = new ArrayList<>();
         for (int i = 0; i < aps.size() - 1; i++) {
             ArrayList<Integer> lst = new ArrayList<>();
@@ -1021,7 +1011,7 @@
     {
         mol.setProperties(properties);
     }
-<<<<<<< HEAD
+
     
 //------------------------------------------------------------------------------
     
@@ -1096,8 +1086,5 @@
                 buildingBlockType + "_" + getLevel();
     }
     
-=======
-
->>>>>>> 94cebe1a
 //-----------------------------------------------------------------------------
 }