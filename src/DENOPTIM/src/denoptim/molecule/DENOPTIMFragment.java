--- conflicted
+++ resolved
@@ -724,10 +724,6 @@
         	
         	if (atm.getProperty(DENOPTIMConstants.APTAG) == null)
             {
-<<<<<<< HEAD
-        		//System.out.println("No property "+DENOPTIMConstants.APTAG);
-=======
->>>>>>> 917c9e50
         		continue;
             }
         	
