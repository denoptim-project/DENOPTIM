--- conflicted
+++ resolved
@@ -31,11 +31,6 @@
 import denoptim.exception.DENOPTIMException;
 import denoptim.fragspace.FragmentSpace;
 import denoptim.logging.DENOPTIMLogger;
-<<<<<<< HEAD
-import denoptim.utils.GraphUtils;
-=======
->>>>>>> 94cebe1a
-
 
 /**
  * A vertex is a data structure that has an identity and holds a 
