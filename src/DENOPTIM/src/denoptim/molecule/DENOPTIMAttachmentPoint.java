--- conflicted
+++ resolved
@@ -25,21 +25,10 @@
 import java.util.Map;
 import java.util.regex.Pattern;
 
-<<<<<<< HEAD
-import denoptim.constants.DENOPTIMConstants;
-import denoptim.exception.DENOPTIMException;
-import denoptim.fragspace.FragmentSpace;
-=======
-import org.apache.commons.lang3.StringUtils;
-import org.openscience.cdk.tools.diff.tree.BondOrderDifference;
-
 import denoptim.constants.DENOPTIMConstants;
 import denoptim.exception.DENOPTIMException;
 import denoptim.fragspace.FragmentSpace;
 import denoptim.molecule.DENOPTIMEdge.BondType;
-import denoptim.utils.GenUtils;
->>>>>>> e9433fd4
-
 /**
  * Each attachment point is annotated by the number (position) of the atom
  * in the molecule, the number of bonds it is associated with, the current
@@ -160,15 +149,11 @@
      * @param atomPosNum the index of the source atom (0-based)
      * @param atomConnections the total number of connections
      * @param apConnections the number of free connections
-<<<<<<< HEAD
-     * @param dirVec the AP direction vector end (the beginning ate the
-=======
+     * @param dirVec the AP direction vector end (the beginning at the coords
+     *               of the source atom). This must array have 3 entries.
      * @param apRule the first part of the APClass
      * @param apSubClass the second part of the APClass (an integer)
      * @param apClass the APClass (apRule:apSubClass)
-     * @param dirVec the AP direction vector end (the beginning ate the 
-     * coords of the source atom). This must array have 3 entries.
->>>>>>> e9433fd4
      */
     public DENOPTIMAttachmentPoint(DENOPTIMVertex owner, int atomPosNum,
                                    int atomConnections, int apConnections,
@@ -919,37 +904,6 @@
 
 //-----------------------------------------------------------------------------
 
-<<<<<<< HEAD
-=======
-    /**
-     * Joins this AP and other through a DENOPTIMEdge
-     * @param other
-     * @return DENOPTIMEdge with this and other as endpoints
-     */
-
-    public DENOPTIMEdge join(DENOPTIMAttachmentPoint other) {
-        DENOPTIMEdge edge = new DENOPTIMEdge(getOwner().getVertexId(),
-                other.getOwner().getVertexId(),
-                getID(),
-                other.getID(),
-                other.getBondType()
-        );
-        if (FragmentSpace.useAPclassBasedApproach()) {
-            edge.setSourceReaction(getAPClass());
-            edge.setTargetReaction(other.getAPClass());
-        }
-        return edge;
-    }
-
-//-----------------------------------------------------------------------------
-
-    private BondType getBondType() {
-        return FragmentSpace.getBondOrderForAPClass(this.getAPClass());
-    }
-
-//-----------------------------------------------------------------------------
-
->>>>>>> e9433fd4
     public DENOPTIMVertex getOwner() {
         return owner;
     }
