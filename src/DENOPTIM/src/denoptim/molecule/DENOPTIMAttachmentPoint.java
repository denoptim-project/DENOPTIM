/*
 *   DENOPTIM
 *   Copyright (C) 2019 Vishwesh Venkatraman <vishwesh.venkatraman@ntnu.no>
 *   and Marco Foscato <marco.foscato@uib.no>
 * 
 *   This program is free software: you can redistribute it and/or modify
 *   it under the terms of the GNU Affero General Public License as published
 *   by the Free Software Foundation, either version 3 of the License, or
 *   (at your option) any later version.
 *
 *   This program is distributed in the hope that it will be useful,
 *   but WITHOUT ANY WARRANTY; without even the implied warranty of
 *   MERCHANTABILITY or FITNESS FOR A PARTICULAR PURPOSE.  See the
 *   GNU Affero General Public License for more details.
 *
 *   You should have received a copy of the GNU Affero General Public License
 *   along with this program.  If not, see <http://www.gnu.org/licenses/>.
 */

package denoptim.molecule;

import java.io.Serializable;
import java.text.DecimalFormat;
import java.util.HashMap;
import java.util.Map;
import java.util.regex.Pattern;

import denoptim.constants.DENOPTIMConstants;
import denoptim.exception.DENOPTIMException;
import denoptim.fragspace.FragmentSpace;

/**
 * Each attachment point is annotated by the number (position) of the atom
 * in the molecule, the number of bonds it is associated with, the current
 * number of bonds it is still allowed to form. Where applicable further
 * information in the form of the set of reaction classes is also added.
 * 
 * @author Vishwesh Venkatraman
 * @author Marco Foscato
 */

public class DENOPTIMAttachmentPoint implements Serializable, Cloneable, 
Comparable<DENOPTIMAttachmentPoint>
{
    /**
     * Version UID
     */
    private static final long serialVersionUID = -3680248393705286640L;
    
    /**
     * Index used to keep the order in a list of attachment points
     */
    private int id;

    /**
     * The index of the source atom in the atom list of the fragment (0-based)
     */
    private int atomPositionNumber;
    
    /**
     * the original number of connections of this atom
     */
    private int totalConnections; 

    /**
     * the current free connections
     */
    private int freeConnections; 
    
    /**
     * The attachment point class
     */
    private APClass apClass;
    
    /**
     * The direction vector representing the bond direction
     */
    private double[] dirVec;

    /**
     * The vertex to which this AP is attached to.
     */
    private DENOPTIMVertex owner;
    
    /**
     * The edge that is using this AP, if any
     */
    private DENOPTIMEdge user;


//------------------------------------------------------------------------------

    /**
     * Constructor for undefined DENOPTIMAttachmentPoint
     * @deprecated Use DENOPTIMVertex.addAP(...) instead
     */
    @Deprecated
    public DENOPTIMAttachmentPoint(DENOPTIMVertex owner) {
        this.owner = owner;
        atomPositionNumber = 0;
        totalConnections = 0;
        freeConnections = 0;
        id = FragmentSpace.apID.getAndIncrement();
    }

//------------------------------------------------------------------------------

    /**
     * Constructor
     * @param atomPositionNumber the index of the source atom (0-based)
     * @param atomConnections the total number of connections
     * @param apConnections the number of free connections
     * @deprecated Use DENOPTIMVertex.addAP(...) instead
     */
    @Deprecated
    public DENOPTIMAttachmentPoint(DENOPTIMVertex owner, int atomPositionNumber,
                                   int atomConnections,int apConnections) {
        this(owner);
        this.atomPositionNumber = atomPositionNumber;
        totalConnections = atomConnections;
        freeConnections = apConnections;
    }
    
//------------------------------------------------------------------------------
    
    /**
     * Constructor
     * @param atomPositionNumber the index of the source atom (0-based)
     * @param atomConnections the total number of connections
     * @param apConnections the number of free connections
     * @param dirVec the AP direction vector end (the beginning are the
     * coords of the source atom). This array must have 3 entries.
     * @deprecated Use DENOPTIMVertex.addAP(...) instead
     */
    @Deprecated
    private DENOPTIMAttachmentPoint(DENOPTIMVertex owner, int atomPositionNumber,
                                   int atomConnections, int apConnections,
                                   double[] dirVec) {
        this(owner, atomPositionNumber, atomConnections, apConnections);
        this.dirVec = new double[3];
        System.arraycopy(dirVec, 0, this.dirVec, 0, dirVec.length);
    }
    
//------------------------------------------------------------------------------
    
    /**
     * Constructor
     * @param atomPosNum the index of the source atom (0-based)
     * @param atomConnections the total number of connections
     * @param apConnections the number of free connections
     * @param dirVec the AP direction vector end (the beginning at the coords
     *               of the source atom). This must array have 3 entries.
     * @param apClass the APClass
     * @deprecated Use DENOPTIMVertex.addAP(...) instead
     */
    @Deprecated
    public DENOPTIMAttachmentPoint(DENOPTIMVertex owner, int atomPosNum,
                                   int atomConnections, int apConnections,
                                   double[] dirVec, APClass apClass) {
        this(owner, atomPosNum, atomConnections, apConnections, dirVec);
        this.apClass = apClass;
    }
    
//------------------------------------------------------------------------------
    
    /**
     * Construct an attachment point based on the formatted string 
     * representation. The format is the one used in SDF files.
     * @param str the formatted string.
     * @param format is the format of the string. Acceptable values are 
     * <code>SDF</code> for strings coming from SDF file molecular properties,
     * and <code>MAP</code> for strings generated by the <code>toString()</code>
     * method of DENOPTIMAttachmentPoint.
     * @throws DENOPTIMException
     */
    public DENOPTIMAttachmentPoint(DENOPTIMVertex owner, String str,
                                   String format)
            throws DENOPTIMException
    {
        this(owner);
//        id = FragmentSpace.apID.getAndIncrement();
        switch (format)
        {
            case "SDF":
                processSdfString(str);
                break;
                
            case "MAP":
                processMapString(str);
                break;
                
            default:
                throw new DENOPTIMException("Unknown format for string "
                        + "representation of DENOPTIMAttachmentPoint");
        }
    }
    
//-----------------------------------------------------------------------------
    
    private void processMapString(String str) throws DENOPTIMException
    {
        if (str.contains("{") || str.contains("}")
                || str.contains("[") || str.contains("]"))
        {
            throw new DENOPTIMException("Unable to parse APString '" + str 
                    + "'");
        }
        
        String[] params = str.split(",");
        for (int i=0; i<params.length; i++)
        {
            String pvPair = params[i];
            String[] parts = pvPair.split("=");
            if (parts.length != 2)
            {
                throw new DENOPTIMException("Unable to parse APString '" + str 
                        + "'");
            }
            String apc = null;
            int subApc = -1;
            switch (parts[0])
            {
                case "atomPostionNumber":
                    this.atomPositionNumber = Integer.parseInt(parts[1]);
                    break;
                    
                case "totalConnections":
                    this.totalConnections = Integer.parseInt(parts[1]);
                    break;
                
                case "freeConnections":
                    this.freeConnections = Integer.parseInt(parts[1]);
                    break;
                
                case "apRule":
                    apc = parts[1];
                    break;
                
                case "apSubClass":
                    subApc = Integer.parseInt(parts[1]);
                    break;
                    
                /* TODO:del obsolete
                case "apClass":
                    this.apClass = parts[1];
                    break;
                    */
                
                case "dirVec.x":
                    this.dirVec[0] = Double.parseDouble(parts[1]);
                    break;
                
                case "dirVec.y":
                    this.dirVec[1] = Double.parseDouble(parts[1]);
                    break;
                    
                case "dirVec.z":
                    this.dirVec[2] = Double.parseDouble(parts[1]);
                    break;
                
                default:
                    throw new DENOPTIMException("Unable to parse APString '" 
                            + str + "'");                    
            }
            
            if (apc != null)
            {
                this.apClass = APClass.make(apc,subApc);
            }
        }
    }
    
//-----------------------------------------------------------------------------
        
    private void processSdfString(String str) throws DENOPTIMException
    {
        try 
        {
            String[] parts = str.split(
                    Pattern.quote(DENOPTIMConstants.SEPARATORAPPROPAAP));
            
            //WARNING here we convert from 1-based to 0-based index
            this.atomPositionNumber = Integer.parseInt(parts[0])-1;

            String[] details = parts[1].split(
                    Pattern.quote(DENOPTIMConstants.SEPARATORAPPROPSCL));
            switch (details.length)
            {
                case 2:
                    //APClass:subclass but no direction vector
                    break;
                    
                case 3:
                    //APClass:subclass:direction_vector
                    break;
                    
                default:
                    throw new DENOPTIMException("Unable to split APClass, "
                            + "subclass, and coordinates");
            }
            
            this.apClass = APClass.make(details[0],Integer.parseInt(details[1]));
            
            if (details.length == 3)
            {
                String[] coord = details[2].split(
                        Pattern.quote(DENOPTIMConstants.SEPARATORAPPROPXYZ)); 
                
                if (coord.length == 3)
                {
                    this.dirVec = new double[3];
                    this.dirVec[0] = Double.parseDouble(coord[0]);
                    this.dirVec[1] = Double.parseDouble(coord[1]);
                    this.dirVec[2] = Double.parseDouble(coord[2]);
                }
            }
            this.freeConnections = FragmentSpace.getBondOrderForAPClass(
                    apClass.getRule()).getValence();
            this.totalConnections = this.freeConnections;
        } catch (Throwable t) {
            t.printStackTrace();
            throw new DENOPTIMException("Cannot construct AP from string '" 
                        + str + "'",t);
        }
    }

//------------------------------------------------------------------------------

    /**
     * Returns a unique integer that is used to sort list of attachment points.
     * This index follows the order in which attachment points were generated.
     */
    public int getID()
    {
        return id;
    }
    
//------------------------------------------------------------------------------

    /**
     * Return the total number of connections that can be generated by this AP.
     * This practically corresponds to the max valence this AP can occupy.
     * This is useful for attachment points that do not follow
     * the APClass-based formalism.
     * @return the max number of connections
     */
    public int getTotalConnections()
    {
        return totalConnections;
    }    

//------------------------------------------------------------------------------

    /**
     * Return the number of unoccupied connections. This practically corresponds
     * to the number of unsaturated valences that can still be used on this 
     * attachment point. This is useful for attachment points that do not follow
     * the APClass-based formalism.
     * @return the current free connections associated with the atom
     */
    public int getFreeConnections()
    {
        return freeConnections;
    }

//------------------------------------------------------------------------------

    /**
     * The index of the source atom in the atom list of the fragment. 
     * The index is reported considering 0-based enumeration.
     * @return the index of the source atom in the atom list of the fragment
     */
    public int getAtomPositionNumber()
    {
        return atomPositionNumber;
    }

//------------------------------------------------------------------------------

    /**
     * Set the index of the source atom in the list of atoms of the fragment.
     * The index should reflect 0-based enumeration.
     * @param m_atomPostionNumber the index
     */
    public void setAtomPositionNumber(int m_atomPostionNumber)
    {
        atomPositionNumber = m_atomPostionNumber;
    }

//------------------------------------------------------------------------------

    /**
     * Set the number of unoccupied connections. This practically corresponds
     * to the number of unsaturated valences that can still be used on this 
     * attachment point. This is useful for attachment points that do not follow
     * the APClass-based formalism.
     * @param m_freeConnections
     */
    public void setFreeConnections(int m_freeConnections)
    {
        freeConnections = m_freeConnections;
    }
    
//------------------------------------------------------------------------------
    
    /**
     * Sets the end of the 3D vector defining the direction of the AP in 3D.
     * Note that the source of this vector is the source atom, and that the 
     * entries of <code>m_dirVec</code> are referred to the same origin as
     * the coordinates of the source atom.
     * @param m_dirVec the coordinates of the 3D point defining the end of the 
     * direction vector
     */
    public void setDirectionVector(double[] m_dirVec)
    {
        dirVec = new double[3];
        System.arraycopy(m_dirVec, 0, dirVec, 0, m_dirVec.length);  
    }

//------------------------------------------------------------------------------

    /**
     * Set the Attachment Point class. The APClass is the combination of a main
     * class (or "rule") and a subclass (or direction).  
     * @param apClass the new APClass.
     */
    
<<<<<<< HEAD
    public void setAPClass(String apClass) throws DENOPTIMException
    {
        this.apClass = APClass.make(apClass);
    }
    
=======
    /**
     * Evaluate if a candidate string can be used as APClass. This method checks
     * whether the string reflects the expected syntax of an APClass string
     */
    
    public static boolean isValidAPClassString(String temptAPClass)
    {
		if (!temptAPClass.matches("^[a-z,A-Z,0-9].*"))
			return false;
		
		if (!temptAPClass.matches(".*[0-9]$"))
			return false;
		
		if (temptAPClass.contains(" "))
			return false;
		
		if (!temptAPClass.contains(DENOPTIMConstants.SEPARATORAPPROPSCL))
			return false;
		
		/*
		//Avoiding StringUtils
		int numSep = StringUtils.countMatches(temptAPClass,
				DENOPTIMConstants.SEPARATORAPPROPSCL);
		*/
		
		int numSep = 0;
		for (int i=0; i<temptAPClass.length(); i++)
		{
			if (temptAPClass.charAt(i) == 
					DENOPTIMConstants.SEPARATORAPPROPSCL.charAt(0))
			{
				numSep++;
			}
		}
		
		if (1 != numSep)
			return false;
		
		return true;
    }
    
//------------------------------------------------------------------------------
    
    /**
     * Evaluate if a candidate string can be used as APRule. This method checks
     * whether the string reflects the expected syntax of an APRule, i.e.,
     * a string with no spaces and no 
     * {@value DENOPTIMConstants.SEPARATORAPPROPSCL}.
     */
    
    //TODO-V3 use APClass.isValidAPRuleString()
    public static boolean isValidAPRuleString(String temptAPRule)
    {
		if (temptAPRule == null)
            return false;
        return temptAPRule.matches("^[a-zA-Z0-9_-]+$");
    }

>>>>>>> 917c9e50
//------------------------------------------------------------------------------

    /**
     * Set the Attachment Point class. 
     * @param apClass the new APClass.
     */
    
    public void setAPClass(APClass apClass) throws DENOPTIMException
    {
        this.apClass = apClass;
    }
    
//-----------------------------------------------------------------------------

    /**
     * Returns the APRule component of the given APClass
     * @param apc the APClass to parse
     * @return the APRule
     */
    
    //TODO-V3 move to APClass class
    public static String getAPRule(String apc)
    {
        return apc.split(DENOPTIMConstants.SEPARATORAPPROPSCL)[0];
    }

//------------------------------------------------------------------------------

    /**
     * Returns the Attachment Point class.
     * @return the APClass or null.
     */
    public APClass getAPClass()
    {
        return apClass;
    }
    
//------------------------------------------------------------------------------

    /**
     * Returns the end of the direction vector. The coordinates are referred to
     * the same reference system of the fragment holding this AP.
     * @return the direction vector.
     */
    public double[] getDirectionVector()
    {
        return dirVec;
    }

//------------------------------------------------------------------------------

    /**
     * Change the number of free connections by the given delta.
     * @param delta the amount of change.
     */
    public void updateFreeConnections(int delta)
    {
        freeConnections = freeConnections + delta;
    }

//------------------------------------------------------------------------------

    /**
     * Check availability of free connections
     * @return <code>true</code> if the attachment point has free connections
     */

    public boolean isAvailable()
    {
        return freeConnections > 0;
    }

//------------------------------------------------------------------------------

    /**
     * Checks if this attachment point respects the APClass-based approach.
     * @return <code>true</code> if an APClass is defined.
     */
    public boolean isClassEnabled()
    {
        return apClass != null;
    }
    
//------------------------------------------------------------------------------

    /**
     * Compares this and another attachment points based on their unique 
     * identifier. This is done to retail the order of attachment points when
     * regenerating AP lists multiple times.
     * @param other the attachment point to compare this with.
     * @return an integer that can be used by a comparator
     */
    //TODO-V3 @overwrite
    public int compareTo(DENOPTIMAttachmentPoint other)
    {
        return Integer.compare(this.getID(), other.getID());
    }
    
//------------------------------------------------------------------------------
    
    /**
     * Compares this and given attachment point. This method defines how
     * DENOPTIMAttachmentPoint are sorted.
     * @param other
     * @return an integer that can be used by a comparator.
     */
    public int comparePropertiesTo(DENOPTIMAttachmentPoint other)
    {
        final int BEFORE = -1;
        final int EQUAL = 0;
        final int AFTER = 1;

        if (this == other)
            return EQUAL;
        
        //Compare source atom
        if (this.getAtomPositionNumber() < other.getAtomPositionNumber())
            return BEFORE;
        else if (this.getAtomPositionNumber() > other.getAtomPositionNumber())
            return AFTER;

        //Compare APClass
        if (this.getAPClass()!=null && other.getAPClass()!=null)
        {
            int res = this.apClass.compareTo(other.apClass);
            if (res != 0)
                return res;
        }
        
        //Compare Direction Vector if AtomID is equal
        if (this.getDirectionVector() != null 
                && other.getDirectionVector() != null)
        {
            double[] thisVec = this.getDirectionVector();
            double[] otherVec = other.getDirectionVector();
    
            if (thisVec[0] < otherVec[0])
            {
                return BEFORE;
            }
            else if (thisVec[0] > otherVec[0])
                return AFTER;
    
            if (thisVec[1] < otherVec[1])
            {
                return BEFORE;
                
            }
            else if (thisVec[1] > otherVec[1])
                return AFTER;
            
            if (thisVec[2] < otherVec[2])
            {
                return BEFORE;
            }
            else if (thisVec[2] > otherVec[2])
                return AFTER;
        }
        else
        {
            if (this.getDirectionVector() != null)
            {
                return AFTER;
            }
            else
            {
                if (other.getDirectionVector() != null)
                {
                    return BEFORE;
                }
            }
        }
        
        // Make sure we are consistent with equals method
        assert this.equals(other) : 
            "DENOPTIMAttachmentPoint.compareTo inconsistent with equals.";
        
        return EQUAL;
    }
    
//------------------------------------------------------------------------------

    public boolean equals(DENOPTIMAttachmentPoint other)
    {
        if (this.getAtomPositionNumber() != other.getAtomPositionNumber())
        {
            return false;
        }
        
        if (this.getTotalConnections() != other.getTotalConnections())
        {
            return false;
        }

        if (this.getFreeConnections() != other.getFreeConnections())
        {
            return false;
        }
        
        if (this.getAPClass()!=null && other.getAPClass()!=null)
        {
           
            if (!this.getAPClass().equals(other.getAPClass()))
            {
                return false;
            }
        }
        
        if (this.getDirectionVector()!=null && other.getDirectionVector()!=null)
        {
            double trslh = 0.001;
            if (Math.abs(this.getDirectionVector()[0]
                    -other.getDirectionVector()[0])
                    > trslh)
            {
                return false;
            }
           
            if (Math.abs(this.getDirectionVector()[1]
                    -other.getDirectionVector()[1])
                    > trslh)
            {
                return false;
            }

            if (Math.abs(this.getDirectionVector()[2]
                    -other.getDirectionVector()[2])
                    > trslh)
            {
                return false;
            }
        }
        
        return true;
    }
    
//------------------------------------------------------------------------------
    
    /**
     * Returns a deep clone of this attachment point
     * @return a deep clone
     */
    
    public DENOPTIMAttachmentPoint clone()
    {   
        if (apClass == null)
        {
            if (dirVec == null)
            {
                return new DENOPTIMAttachmentPoint(
                        getOwner(),
                        atomPositionNumber,
                        totalConnections,
                        freeConnections
                );
            } else {
                return new DENOPTIMAttachmentPoint(
                        getOwner(),
                        atomPositionNumber,
                        totalConnections,
                        freeConnections,
                        dirVec
                );
            }
        } else {
            DENOPTIMAttachmentPoint c = null;
            c = new DENOPTIMAttachmentPoint(
                    getOwner(),
                    atomPositionNumber,
                    totalConnections,
                    freeConnections,
                    dirVec,
                    apClass.clone());
            return c;
        }
    }

//------------------------------------------------------------------------------

    /**
     * Prepare a string for writing this AP in a fragment SDF file.
     * Only DENOPTIM's format is currently supported and we assume three 
     * coordinates are used to define the direction vector.
     * @param isFirst set <code>true</code> is this is the first AP among those
     * on the same source atom. When you give <code>false</code> the atom ID and
     * the first separator are omitted.
     * @returns a string with APClass and coordinated of the AP direction vector
     **/

    public String getSingleAPStringSDF(boolean isFirst)
    {
        StringBuilder sb = new StringBuilder();
        if (isFirst)
        {
            //WARNING! In the mol.property we use 1-to-n+1 instead of 0-to-n
            sb.append(atomPositionNumber +1);
            sb.append(DENOPTIMConstants.SEPARATORAPPROPAAP);
        }
        sb.append(apClass);
        if (dirVec != null)
        {
            DecimalFormat digits = new DecimalFormat("###.####");
            digits.setMinimumFractionDigits(4);
            sb.append(DENOPTIMConstants.SEPARATORAPPROPSCL);
            sb.append(digits.format(dirVec[0]));
            sb.append(DENOPTIMConstants.SEPARATORAPPROPXYZ);
            sb.append(digits.format(dirVec[1]));
            sb.append(DENOPTIMConstants.SEPARATORAPPROPXYZ);
            sb.append(digits.format(dirVec[2]));
        }
        return sb.toString();
    }

//------------------------------------------------------------------------------

    /**
     * Produces a string with the information included in this object.
     * @return the string
     */
    
    @Override
    public String toString()
    {
        Map<String,Object> pars = new HashMap<String,Object>();
        pars.put("atomPositionNumber", atomPositionNumber);
        pars.put("totalConnections",totalConnections);
        pars.put("freeConnections",freeConnections);
        if (apClass != null)
        {
            pars.put("apClass",apClass);
        }
        if (dirVec != null)
        {
            pars.put("dirVec.x",dirVec[0]);
            pars.put("dirVec.y",dirVec[1]);
            pars.put("dirVec.z",dirVec[2]);
        }

        return pars.toString();
    }
    
//-----------------------------------------------------------------------------
<<<<<<< HEAD

    /**
     * Compare attachment points based on the reaction types
//     * @param other to compare against
     * @return <code>true</code> if the points share a common reaction or more
     */
    // Do not delete this method although unused
    /* 
     MF: Uhm... why should we not remove this?
     I do not see why we would need this method, which is also wrong
     because it is not true that APs with same APClass are always compatible.
     Still, checking for same APClass is done to evaluate whether some APS
     can be classified as symmetric. I guess, that's where this comes from.
     So, do remove this among the TODO-V3 actions.
     
    public boolean isFragmentClassCompatible(DENOPTIMAttachmentPoint other) {
        boolean rcnEnabled = FragmentSpace.useAPclassBasedApproach();
        // if no reaction information is available return true
        if (!rcnEnabled) {
            return true;
        }
        // if both have reaction info
        String strA = getAPClass();
        String strB = other.getAPClass();
        return strA != null
                && strB != null
                && strA.compareToIgnoreCase(strB) == 0;
    }
*/
  
//-----------------------------------------------------------------------------

    //TODO-V3: we should not be given the possibility to change the AP's owner
    // However, this is currently needed because if the DNOPTIMVertex.addAP(...)
    
    /**
     * Sets the reference to the vertex the owns this attachment point.
     * @param owner the vertex that own this attachment point.
     */
    public void setOwner(DENOPTIMVertex owner)
    {
        this.owner = owner;
    }
    
//-----------------------------------------------------------------------------

    public DENOPTIMVertex getOwner() {
        return owner;
    }

//-----------------------------------------------------------------------------
    
    /**
     * Sets the reference to the edge that is using this attachment point.
     * @param edge the user
     */
    public void setUser(DENOPTIMEdge edge) {
        this.user = edge;
    }

//-----------------------------------------------------------------------------
    
    /**
     * Gets the edge that is using this AP, or null if no edge is using this AP.
     * @return
     */
    public DENOPTIMEdge getEdgeUser() {
        return user;
    }
    
//-----------------------------------------------------------------------------

=======
    
    // TODO-V3 Upon merging branches this method can be removed

	public static String getOnlyRule(String apClass) {
		String[] parts = apClass.split(
        		Pattern.quote(DENOPTIMConstants.SEPARATORAPPROPSCL));
		return parts[0];
	}
    
//-----------------------------------------------------------------------------
>>>>>>> 917c9e50
}<|MERGE_RESOLUTION|>--- conflicted
+++ resolved
@@ -425,72 +425,11 @@
      * @param apClass the new APClass.
      */
     
-<<<<<<< HEAD
     public void setAPClass(String apClass) throws DENOPTIMException
     {
         this.apClass = APClass.make(apClass);
     }
     
-=======
-    /**
-     * Evaluate if a candidate string can be used as APClass. This method checks
-     * whether the string reflects the expected syntax of an APClass string
-     */
-    
-    public static boolean isValidAPClassString(String temptAPClass)
-    {
-		if (!temptAPClass.matches("^[a-z,A-Z,0-9].*"))
-			return false;
-		
-		if (!temptAPClass.matches(".*[0-9]$"))
-			return false;
-		
-		if (temptAPClass.contains(" "))
-			return false;
-		
-		if (!temptAPClass.contains(DENOPTIMConstants.SEPARATORAPPROPSCL))
-			return false;
-		
-		/*
-		//Avoiding StringUtils
-		int numSep = StringUtils.countMatches(temptAPClass,
-				DENOPTIMConstants.SEPARATORAPPROPSCL);
-		*/
-		
-		int numSep = 0;
-		for (int i=0; i<temptAPClass.length(); i++)
-		{
-			if (temptAPClass.charAt(i) == 
-					DENOPTIMConstants.SEPARATORAPPROPSCL.charAt(0))
-			{
-				numSep++;
-			}
-		}
-		
-		if (1 != numSep)
-			return false;
-		
-		return true;
-    }
-    
-//------------------------------------------------------------------------------
-    
-    /**
-     * Evaluate if a candidate string can be used as APRule. This method checks
-     * whether the string reflects the expected syntax of an APRule, i.e.,
-     * a string with no spaces and no 
-     * {@value DENOPTIMConstants.SEPARATORAPPROPSCL}.
-     */
-    
-    //TODO-V3 use APClass.isValidAPRuleString()
-    public static boolean isValidAPRuleString(String temptAPRule)
-    {
-		if (temptAPRule == null)
-            return false;
-        return temptAPRule.matches("^[a-zA-Z0-9_-]+$");
-    }
-
->>>>>>> 917c9e50
 //------------------------------------------------------------------------------
 
     /**
@@ -833,38 +772,6 @@
     }
     
 //-----------------------------------------------------------------------------
-<<<<<<< HEAD
-
-    /**
-     * Compare attachment points based on the reaction types
-//     * @param other to compare against
-     * @return <code>true</code> if the points share a common reaction or more
-     */
-    // Do not delete this method although unused
-    /* 
-     MF: Uhm... why should we not remove this?
-     I do not see why we would need this method, which is also wrong
-     because it is not true that APs with same APClass are always compatible.
-     Still, checking for same APClass is done to evaluate whether some APS
-     can be classified as symmetric. I guess, that's where this comes from.
-     So, do remove this among the TODO-V3 actions.
-     
-    public boolean isFragmentClassCompatible(DENOPTIMAttachmentPoint other) {
-        boolean rcnEnabled = FragmentSpace.useAPclassBasedApproach();
-        // if no reaction information is available return true
-        if (!rcnEnabled) {
-            return true;
-        }
-        // if both have reaction info
-        String strA = getAPClass();
-        String strB = other.getAPClass();
-        return strA != null
-                && strB != null
-                && strA.compareToIgnoreCase(strB) == 0;
-    }
-*/
-  
-//-----------------------------------------------------------------------------
 
     //TODO-V3: we should not be given the possibility to change the AP's owner
     // However, this is currently needed because if the DNOPTIMVertex.addAP(...)
@@ -905,8 +812,6 @@
     }
     
 //-----------------------------------------------------------------------------
-
-=======
     
     // TODO-V3 Upon merging branches this method can be removed
 
@@ -917,5 +822,5 @@
 	}
     
 //-----------------------------------------------------------------------------
->>>>>>> 917c9e50
+
 }