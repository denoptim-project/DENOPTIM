--- conflicted
+++ resolved
@@ -55,17 +55,13 @@
     @Test
     public void testConstructorsAndSDFString() throws Exception
     {
-<<<<<<< HEAD
-		DENOPTIMAttachmentPoint ap = new DENOPTIMAttachmentPoint(dummyVertex);
-=======
         // This is just to avoid the warnings about trying to get a bond type
         // when the fragment space in not defined
         HashMap<String, BondType> map = new HashMap<String, BondType>();
         map.put(APRULE,BondType.SINGLE);
         FragmentSpace.setBondOrderMap(map);
-        
-    	DENOPTIMAttachmentPoint ap = new DENOPTIMAttachmentPoint();
->>>>>>> e9433fd4
+
+		DENOPTIMAttachmentPoint ap = new DENOPTIMAttachmentPoint(dummyVertex);
     	ap.setAPClass(APCLASS);
     	ap.setFreeConnections(APCONN);
     	ap.setAtomPositionNumber(ATMID);
