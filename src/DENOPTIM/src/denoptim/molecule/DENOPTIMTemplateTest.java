--- conflicted
+++ resolved
@@ -352,12 +352,8 @@
         innerGraph.addVertex(v);
 
         testAtLeastSameNumberOfAPs(template, numberOfAPs);
-<<<<<<< HEAD
         // Unsure if inner APs should be required to have the same direction
         // vectors as required APs.
-=======
-
->>>>>>> 7d49ae05
 //        testSameDirVec(template, innerGraph);
         testSameAPClass(template, innerGraph);
     }
