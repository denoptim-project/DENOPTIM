--- conflicted
+++ resolved
@@ -406,13 +406,9 @@
 //------------------------------------------------------------------------------
 
     @Test
-<<<<<<< HEAD
-    public void testGetAttachmentPointsReturnsAPsWithTemplateAsOwner() {
-        DENOPTIMTemplate template = new DENOPTIMTemplate(DENOPTIMVertex.BBType.NONE);
-=======
+
     public void testGetAttachmentPoints_returnsAPsWithTemplateAsOwner() {
         DENOPTIMTemplate template = new DENOPTIMTemplate(BBType.NONE);
->>>>>>> aed6eb2c
         EmptyVertex v = new EmptyVertex();
         template.addAP(0, 1, 1);
         v.addAP(0, 1, 1);
@@ -434,7 +430,8 @@
     public void testGetAttachmentPoints_returnsCorrectNumberOfAPs() {
         // Einar: Prevents nullpointer exception later
         RandomUtils.initialiseRNG(13);
-        DENOPTIMTemplate template = new DENOPTIMTemplate(DENOPTIMVertex.BBType.NONE);
+        DENOPTIMTemplate template = 
+                new DENOPTIMTemplate(DENOPTIMVertex.BBType.NONE);
         int requiredAPCount = 2;
         int atmPos = 0;
         int atmConns = 1;
@@ -469,7 +466,7 @@
 //------------------------------------------------------------------------------
 
     @Test
-    public void testSetInnerGraph_throwsException_if_graphIncompatibleWithRequiredAPs()
+    public void testSetInnerGraph_throws_on_graph_incompatible_w_requiredAPs()
             throws DENOPTIMException {
         int numberOfAPs = 2;
         List<Integer> atomConnections = Arrays.asList(1, 2);
@@ -483,7 +480,8 @@
                 APClass.make("rule2", 1)
         );
 
-        DENOPTIMTemplate template = new DENOPTIMTemplate(DENOPTIMVertex.BBType.NONE);
+        DENOPTIMTemplate template = 
+                new DENOPTIMTemplate(DENOPTIMVertex.BBType.NONE);
         DENOPTIMVertex v = new EmptyVertex();
         for (int i = 0; i < numberOfAPs; i++) {
             template.addAP(-1, atomConnections.get(i),
@@ -506,11 +504,13 @@
     private void testSameAPClass(DENOPTIMTemplate t, DENOPTIMGraph innerGraph) {
         DENOPTIMAttachmentPoint ap = innerGraph.getVertexAtPosition(0).getAP(1);
         try {
-            ap.setAPClass(innerGraph.getVertexAtPosition(0).getAP(0).getAPClass());
+            ap.setAPClass(
+                    innerGraph.getVertexAtPosition(0).getAP(0).getAPClass());
             assertThrows(IllegalArgumentException.class,
                     () -> t.setInnerGraph(innerGraph));
         } catch (DENOPTIMException e) {
-            fail("Expected " + IllegalArgumentException.class + ", but was " + e.getClass());
+            fail("Expected " + IllegalArgumentException.class + ", but was " 
+                    + e.getClass());
         }
     }
 
