/*
 *   DENOPTIM
 *   Copyright (C) 2019 Vishwesh Venkatraman <vishwesh.venkatraman@ntnu.no>
 * 
 *   This program is free software: you can redistribute it and/or modify
 *   it under the terms of the GNU Affero General Public License as published
 *   by the Free Software Foundation, either version 3 of the License, or
 *   (at your option) any later version.
 *
 *   This program is distributed in the hope that it will be useful,
 *   but WITHOUT ANY WARRANTY; without even the implied warranty of
 *   MERCHANTABILITY or FITNESS FOR A PARTICULAR PURPOSE.  See the
 *   GNU Affero General Public License for more details.
 *
 *   You should have received a copy of the GNU Affero General Public License
 *   along with this program.  If not, see <http://www.gnu.org/licenses/>.
 */

package denoptim.molecule;

import java.io.Serializable;

import java.lang.reflect.Type;
import java.util.Map;
import java.util.Map.Entry;
import java.util.TreeMap;

import com.google.gson.JsonElement;
import com.google.gson.JsonObject;
import com.google.gson.JsonSerializer;
import com.google.gson.JsonSerializationContext;

import org.openscience.cdk.interfaces.IBond;
import org.openscience.cdk.interfaces.IBond.Order;

import denoptim.fragspace.FragmentSpace;
import denoptim.utils.GenUtils;

/**
 * This class represents the edge between two vertices.
 */

public class DENOPTIMEdge implements Serializable
{
    /**
     * Version UID
     */
    private static final long serialVersionUID = 3L;

    /**
     * Attachment point at source end
     */
    private DENOPTIMAttachmentPoint srcAP;

    /**
     * Attachment point at target end
     */
    private DENOPTIMAttachmentPoint trgAP;

    /**
     * The bond type associated with the connection between the fragments
     */
    private BondType bondType = BondType.UNDEFINED;


//------------------------------------------------------------------------------
    
    /**
     * Constructor for an edge that connects two APs. The number of 
     * connections available in the APs is reduced upon creation of the edge 
     * and according the the bond type.
     * @param srcAP attachment point at source end
     * @param trgAP attachment point at target end
     * @param bondType defines what kind of bond type this edge should be 
     * converted to when converting a graph into a chemical representation.
     */
    
    public DENOPTIMEdge(DENOPTIMAttachmentPoint srcAP,
                          DENOPTIMAttachmentPoint trgAP, BondType bondType) {
        this.srcAP = srcAP;
        this.trgAP = trgAP;
        this.bondType = bondType;
        this.srcAP.updateFreeConnections(-bondType.getValence());
        this.trgAP.updateFreeConnections(-bondType.getValence());
        this.srcAP.setUser(this);
        this.trgAP.setUser(this);
    }
      
//------------------------------------------------------------------------------
      
    /**
     * Constructor for an edge that connects two APs. We assume a single bond.
     * The number of 
     * connections available in the APs is reduced upon creation of the edge 
     * and according the the bond type.
     * @param srcAP attachment point at source end
     * @param trgAP attachment point at target end
     */
    
    public DENOPTIMEdge(DENOPTIMAttachmentPoint srcAP,
                          DENOPTIMAttachmentPoint trgAP) {
        this(srcAP, trgAP, FragmentSpace.getBondOrderForAPClass(
                  srcAP.getAPClass().toString()));
    }
     
//------------------------------------------------------------------------------

    public DENOPTIMAttachmentPoint getSrcAP()
    {
        return srcAP;
    }
    
//------------------------------------------------------------------------------

    public DENOPTIMAttachmentPoint getTrgAP()
    {
        return trgAP;
    }
    
//------------------------------------------------------------------------------

    public int getSrcVertex()
    {
        return srcAP.getOwner().getVertexId();
    }
    
//------------------------------------------------------------------------------

    public int getSrcAPID()
    {
        return srcAP.getOwner().getIndexOfAP(srcAP);
    }
    
//------------------------------------------------------------------------------

    public int getTrgAPID()
    {
        return trgAP.getOwner().getIndexOfAP(trgAP);
    }        

//------------------------------------------------------------------------------

    public int getTrgVertex()
    {
        return trgAP.getOwner().getVertexId();
    }
<<<<<<< HEAD
    
//------------------------------------------------------------------------------

    /**
     * @deprecated use of this method is discouraged.
     * @param vid new vertex id
     */
    //TODO-M7 del
    @Deprecated
    public void setSrcVertex(int vid)
    {
        srcAP.getOwner().setVertexId(vid);
    }

//------------------------------------------------------------------------------

    /**
     * @deprecated use of this method is discouraged.
     * @param vid new vertex id
     */
    //TODO-M7 del
    @Deprecated
    public void setTrgVertex(int vid)
    {
        trgAP.getOwner().setVertexId(vid);
    }
=======

>>>>>>> 54a2ede5
//------------------------------------------------------------------------------
    
    public APClass getSrcAPClass()
    {
        return srcAP.getAPClass();
    }
    
//------------------------------------------------------------------------------
    
    public APClass getTrgAPClass()
    {
        return trgAP.getAPClass();
    }

//------------------------------------------------------------------------------

    public BondType getBondType()
    {
        return bondType;
    }
    
//------------------------------------------------------------------------------
    
    /**
     * Compares this and another edge ignoring edge and vertex IDs
     * @param other edge to compare against
     * @param reason string builder used to build the message clarifying the 
     * reason for returning <code>false</code>.
     * @return <code>true</code> if the two edges represent the same connection
     * even if the vertex IDs are different.
     */
    
    public boolean sameAs(DENOPTIMEdge other, StringBuilder reason)
    {
        if (!this.getSrcAP().sameAs(other.getSrcAP(), reason))
        {
    		reason.append("Different source AP.");
    		return false;
    	}
        if (!this.getTrgAP().sameAs(other.getTrgAP(), reason))
        {
            reason.append("Different target AP.");
            return false;
        }
        if (this.getBondType() != (other.getBondType()))
    	{
    		reason.append("Different bond type ("+this.getBondType()+":"
					+other.getBondType()+");");
    		return false;
    	}
    	return true;
    }
    
//------------------------------------------------------------------------------
    
    /**
     * Compares this and another edge ignoring the directionality of both, i.e.,
     * as if both edges were undirected. Ranking and comparison is based on an
     * invariant lexicographic string that combines, for each side of the edge, 
     * the following information:
     * <ol>
     * <li>type of the building block reached,</li>
     * <li>the ID of the building block,</li>
     * <li>the index of the attachment point.</li>
     * </ol>
     * Only for edges that link equivalent building blocks via the corresponding
     * APs (i.e., edges belonging to the same invariant class), the bond type
     * is considered as the final comparison criterion.
     * 
     * @param other edge to compare with this.
     * @return a negative integer, zero, or a positive integer as this object is
     * less than, equal to, or greater than the specified object.
     */
    public int compareAsUndirected(DENOPTIMEdge other)
    {
        DENOPTIMVertex tvA = srcAP.getOwner();
        DENOPTIMVertex tvB = trgAP.getOwner();
        DENOPTIMVertex ovA = other.srcAP.getOwner();
        DENOPTIMVertex ovB = other.trgAP.getOwner();
        
        String invariantTA = tvA.getBuildingBlockType().toOldInt() +
                GenUtils.getPaddedString(6,tvA.getBuildingBlockId()) +
                GenUtils.getPaddedString(4,srcAP.getIndexInOwner());
        
        String invariantTB = tvB.getBuildingBlockType().toOldInt() +
                GenUtils.getPaddedString(6,tvB.getBuildingBlockId()) +
                GenUtils.getPaddedString(4,trgAP.getIndexInOwner());
        
        String invariantOA = ovA.getBuildingBlockType().toOldInt() +
                GenUtils.getPaddedString(6,ovA.getBuildingBlockId()) +
                GenUtils.getPaddedString(4,other.srcAP.getIndexInOwner());
        
        String invariantOB = ovB.getBuildingBlockType().toOldInt() +
                GenUtils.getPaddedString(6,ovB.getBuildingBlockId()) +
                GenUtils.getPaddedString(4,other.trgAP.getIndexInOwner());
                
        String invariantThis = invariantTA + invariantTB;
        if (invariantTA.compareTo(invariantTB) > 0)
            invariantThis = invariantTB + invariantTA;
        
        String invariantOther = invariantOA + invariantOB;
        if (invariantOA.compareTo(invariantOB) > 0)
            invariantOther = invariantOB + invariantOA;
        
        int resultIgnoringBondType = invariantThis.compareTo(invariantOther);
        
        if (resultIgnoringBondType == 0)
        {
            return this.getBondType().compareTo(other.getBondType());
        } else {
            return resultIgnoringBondType;
        }
    }

//------------------------------------------------------------------------------

    @Override
    public String toString()
    {
        DENOPTIMVertex srcVertex = srcAP.getOwner();
        int srcAPID = this.getSrcAPID();
        DENOPTIMVertex trgVertex = trgAP.getOwner();
        int trgAPID = this.getTrgAPID();
        
        StringBuilder sb = new StringBuilder(64);
        sb.append(srcVertex.getVertexId()).append("_")
                .append(srcAPID).append("_").
                append(trgVertex.getVertexId()).append("_")
                .append(trgAPID).append("_").
                append(bondType.toOldString());
        if (srcAP.getAPClass()!=null && trgAP.getAPClass()!=null)
        {
            sb.append("_").append(srcAP.getAPClass()).append("_").append(
                    trgAP.getAPClass());
        }
        
        return sb.toString();
    }

//------------------------------------------------------------------------------

    /**
     * Exchanges source and target vertices and respective APs of this edge.
     */
    public void flipEdge() {
        DENOPTIMAttachmentPoint newTrgAP = getSrcAP();
        srcAP = getTrgAP();
        trgAP = newTrgAP;
    }

//------------------------------------------------------------------------------

    /**
     * Possible chemical bond types an edge can represent.
     */
    public enum BondType {

        NONE, UNDEFINED, ANY, SINGLE, DOUBLE, TRIPLE, QUADRUPLE;

        //TODO-V3: this is to be consistent with old "int-based" internal
        // convention. Eventually, we'll not need this anymore.
        private String oldString = "1";

        private int valenceUsed = 0;

        private IBond.Order bo = null;

        static {
            ANY.bo = IBond.Order.SINGLE;
            SINGLE.bo = IBond.Order.SINGLE;
            DOUBLE.bo = IBond.Order.DOUBLE;
            TRIPLE.bo = IBond.Order.TRIPLE;
            QUADRUPLE.bo = IBond.Order.QUADRUPLE;

            SINGLE.valenceUsed = 1;
            DOUBLE.valenceUsed = 2;
            TRIPLE.valenceUsed = 3;
            QUADRUPLE.valenceUsed = 4;

            SINGLE.oldString = "1";
            DOUBLE.oldString = "2";
            TRIPLE.oldString = "3";
            QUADRUPLE.oldString = "4";
        }

        /**
         * Checks if it is possible to convert this edge type into a CDK bond.
         * @return <code>true</code> if this can be converted to a CDK bond.
         */
        public boolean hasCDKAnalogue() {
            return (bo != null);
        }

        /**
         * @return the CDK {@link IBond.Order} represented by this edge type.
         */
        public Order getCDKOrder() {
            return bo;
        }

        /**
         * This method exists only to retain compatibility with old int-based
         * notation.
         * @return a string representation of the bond type
         */
        @Deprecated
        public String toOldString() {
            return oldString;
        }

        /**
         * @param i int to be parsed
         * @return the corresponding bond type, if known, or UNDEFINED.
         */
        public static BondType parseInt(int i)
        {
            switch (i)
            {
                case 0:
                    return NONE;
                case 1:
                    return SINGLE;
                case 2:
                    return DOUBLE;
                case 3:
                    return TRIPLE;
                case 4:
                    return QUADRUPLE;
                case 8:
                    return ANY;
                default:
                    return UNDEFINED;
            }
        }

        /**
         * @param string to be parsed
         * @return the corresponding bond type, if known, or UNDEFINED.
         */
        public static BondType parseStr(String string)
        {
            switch (string.trim())
            {
                case "1":
                    return SINGLE;
                case "2":
                    return DOUBLE;
                case "3":
                    return TRIPLE;
                case "4":
                    return QUADRUPLE;
                case "8":
                    return ANY;
                default:
                    return UNDEFINED;
            }
        }

        /**
         * @return the number of valences occupied by the bond analogue
         */
        public int getValence()
        {
            return valenceUsed;
        }
    }
    
//------------------------------------------------------------------------------

    public static class DENOPTIMEdgeSerializer 
    implements JsonSerializer<DENOPTIMEdge>
    {
        @Override
        public JsonElement serialize(DENOPTIMEdge edge, Type typeOfSrc,
              JsonSerializationContext context)
        {
            JsonObject jsonObject = new JsonObject();
            jsonObject.addProperty("srcAPID", edge.getSrcAP().getID());
            jsonObject.addProperty("trgAPID", edge.getTrgAP().getID());
            jsonObject.add("bondType", context.serialize(edge.getBondType()));
            return jsonObject;
        }
    }

//------------------------------------------------------------------------------

}<|MERGE_RESOLUTION|>--- conflicted
+++ resolved
@@ -144,36 +144,7 @@
     {
         return trgAP.getOwner().getVertexId();
     }
-<<<<<<< HEAD
-    
-//------------------------------------------------------------------------------
-
-    /**
-     * @deprecated use of this method is discouraged.
-     * @param vid new vertex id
-     */
-    //TODO-M7 del
-    @Deprecated
-    public void setSrcVertex(int vid)
-    {
-        srcAP.getOwner().setVertexId(vid);
-    }
-
-//------------------------------------------------------------------------------
-
-    /**
-     * @deprecated use of this method is discouraged.
-     * @param vid new vertex id
-     */
-    //TODO-M7 del
-    @Deprecated
-    public void setTrgVertex(int vid)
-    {
-        trgAP.getOwner().setVertexId(vid);
-    }
-=======
-
->>>>>>> 54a2ede5
+
 //------------------------------------------------------------------------------
     
     public APClass getSrcAPClass()
