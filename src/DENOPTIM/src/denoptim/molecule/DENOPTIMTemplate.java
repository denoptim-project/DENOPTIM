--- conflicted
+++ resolved
@@ -163,12 +163,8 @@
         DENOPTIMAttachmentPoint apOnB = vB.getAttachmentPoints().get(1);
         String srcAPClass = apOnA.getAPClass();
         String trgAPClass = apOnB.getAPClass();
-<<<<<<< HEAD
-        DENOPTIMEdge eAB = vA.connectVertices(vB,0,1,srcAPClass,trgAPClass);
-=======
         DENOPTIMEdge eAB = vA.connectVertices(vB, 0, 1, srcAPClass,trgAPClass);
         //DENOPTIMEdge eAB = GraphUtils.connectVertices(vA,vB,0,1,srcAPClass,trgAPClass);
->>>>>>> 384212a4
 
         template.interiorGraph.addEdge(eAB);
         
