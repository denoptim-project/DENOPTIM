/*
 *   DENOPTIM
 *   Copyright (C) 2019 Vishwesh Venkatraman <vishwesh.venkatraman@ntnu.no> and
 *   Marco Foscato <marco.foscato@uib.no>
 * 
 *   This program is free software: you can redistribute it and/or modify
 *   it under the terms of the GNU Affero General Public License as published
 *   by the Free Software Foundation, either version 3 of the License, or
 *   (at your option) any later version.
 *
 *   This program is distributed in the hope that it will be useful,
 *   but WITHOUT ANY WARRANTY; without even the implied warranty of
 *   MERCHANTABILITY or FITNESS FOR A PARTICULAR PURPOSE.  See the
 *   GNU Affero General Public License for more details.
 *
 *   You should have received a copy of the GNU Affero General Public License
 *   along with this program.  If not, see <http://www.gnu.org/licenses/>.
 */

package denoptim.fragspace;

import java.io.File;
import java.io.IOException;
<<<<<<< HEAD
import java.util.HashSet;
import java.util.Iterator;
import java.util.Set;
import java.util.concurrent.atomic.AtomicInteger;
import java.util.ArrayList;
import java.util.HashMap;
=======
import java.util.*;
import java.util.concurrent.atomic.AtomicInteger;
>>>>>>> b99d24d7
import java.util.logging.Level;
import java.util.stream.Collectors;
import java.util.stream.Stream;

import denoptim.molecule.*;
import denoptimga.GAParameters;
import denoptimga.GraphPattern;
import org.openscience.cdk.interfaces.IAtomContainer;

import denoptim.constants.DENOPTIMConstants;
import denoptim.exception.DENOPTIMException;
import denoptim.io.DenoptimIO;
import denoptim.io.UndetectedFileFormatException;
import denoptim.logging.DENOPTIMLogger;
import denoptim.molecule.DENOPTIMEdge.BondType;
import denoptim.molecule.DENOPTIMVertex.BBType;

import static denoptimga.DENOPTIMGraphOperations.extractPattern;

/**
 * Class defining the fragment space
 * 
 * @author Vishwesh Venkatraman
 * @author Marco Foscato
 */
public class FragmentSpace
{
    /**
     * Data structure containing the molecular representation of building
     * blocks: scaffolds section - fragments that can be used as seeds to grow a
     * new molecule. WARNING! The objects stores in the library do not have a
     * meaningful value for the two indexes representing the type of building
     * block and the position of the list of all building blocks of that type.
     */
    private static ArrayList<DENOPTIMVertex> scaffoldLib = null;

    /**
     * Data structure containing the molecular representation of building
     * blocks: fragment section - fragments for general use. WARNING! The
     * objects stores in the library do not have a meaningful value for the two
     * indexes representing the type of building block and the position of the
     * list of all building blocks of that type.
     */
    private static ArrayList<DENOPTIMVertex> fragmentLib = null;

    /**
     * Data structure containing the molecular representation of building
     * blocks: capping group section - fragments with only one attachment point
     * used to saturate unused attachment points on a graph. WARNING! The
     * objects stores in the library do not have a meaningful value for the two
     * indexes representing the type of building block and the position of the
     * list of all building blocks of that type.
     */
    private static ArrayList<DENOPTIMVertex> cappingLib = null;

    /**
     * Data structure that stored the true entries of the attachment point
     * classes compatibility matrix
     */
    private static HashMap<APClass, ArrayList<APClass>> compatMap;

    /**
     * Data structure that stores compatible APclasses for joining APs in
     * ring-closing bonds. Symmetric, purpose specific compatibility matrix.
     */
    private static HashMap<APClass, ArrayList<APClass>> rcCompatMap;

    /**
     * Data structure that stores the correspondence between bond order and
     * attachment point class.
     */
    private static HashMap<String, BondType> bondOrderMap;

    /**
     * Data structure that stores the AP-classes to be used to cap unused APS on
     * the growing molecule.
     */
    private static HashMap<APClass, APClass> cappingMap;

    /**
     * Data structure that stores AP classes that cannot be held unused
     */
    private static Set<APClass> forbiddenEndList;

    /**
     * Clusters of fragments based on the number of APs
     */
    private static HashMap<Integer, ArrayList<Integer>> fragPoolPerNumAP;

    /**
     * List of APClasses per each fragment
     */
    private static HashMap<Integer, ArrayList<APClass>> apClassesPerFrag;

    /**
     * Clusters of fragments'AP based on AP classes
     */
    private static HashMap<APClass, ArrayList<ArrayList<Integer>>> fragsApsPerApClass;

    /**
     * APclass-specific constraints to constitutional symmetry
     */
    private static HashMap<APClass, Double> symmConstraints;

    /**
     * Flag defining use of AP class-based approach
     */
    protected static boolean apClassBasedApproch = false;

    /**
     * Flag signalling that this fragment space was built and validated
     */
    private static boolean isValid = false;

    /**
     * Unique identified for vertices
     */
    public static AtomicInteger vrtxID = new AtomicInteger(0);
    
    /**
     * Index used to keep the order in a list of attachment points
     */
    public static AtomicInteger apID = new AtomicInteger(0);
<<<<<<< HEAD
    
=======

>>>>>>> b99d24d7
//------------------------------------------------------------------------------

    /**
     * Define all components of a fragment space that implements the attachment
     * point class-approach.
     * 
     * @param scaffFile  pathname to library of fragments used to start the
     *                   construction of any new graph (i.e., seed or root
     *                   fragments, a.k.a. scaffolds).
     * @param fragFile   pathname to the library of fragments for general
     *                   purpose.
     * @param capFile    pathname to the library of single-AP fragments used to
     *                   cap free attachment points (i.e., the capping groups).
     * @param cpmFile    pathname to the compatibility matrix, bond type
     *                   mapping, capping, and forbidden ends rules.
     * @throws DENOPTIMException
     */
    public static void defineFragmentSpace(String scaffFile, String fragFile,
            String capFile, String cpmFile) throws DENOPTIMException
    {
        defineFragmentSpace(scaffFile, fragFile, capFile, cpmFile, "",
                new HashMap<APClass, Double>());
    }

//------------------------------------------------------------------------------

    /**
     * Define all components of a fragment space that implements the attachment
     * point class-approach.
     * 
     * @param scaffLib library of fragments used to start the construction of
     *                 any new graph (i.e., seed or root fragments, a.k.a.
     *                 scaffolds).
     * @param fragLib  library of fragments for general purpose.
     * @param cappLib  library of single-AP fragments used to cap free
     *                 attachment points (i.e., the capping groups).
     * @param cpMap    the APClass compatibility map. This data structure is a
     *                 map of the APClass-on-growing-graph (key) to list of
     *                 permitted APClasses on incoming fragment (values).
     * @param boMap    the map of APClass into bond order. This data structure
     *                 is a map of APClass (keys) to bond order as integer
     *                 (values).
     * @param capMap   the capping rules. This data structure is a map of
     *                 APClass-to-cap (keys) to APClass-of-capping-group
     *                 (values).
     * @param forbEnds the list of forbidden ends, i.e., APClasses that cannot
     *                 be left unused neither capped.
     * @param rcCpMap  the APClass compatibility matrix for ring closures.
     * @throws DENOPTIMException
     */
    public static void defineFragmentSpace(ArrayList<DENOPTIMVertex> scaffLib,
            ArrayList<DENOPTIMVertex> fragLib,
            ArrayList<DENOPTIMVertex> cappLib,
            HashMap<APClass, ArrayList<APClass>> cpMap,
            HashMap<String, BondType> boMap, HashMap<APClass, APClass> capMap,
            HashSet<APClass> forbEnds,
            HashMap<APClass, ArrayList<APClass>> rcCpMap)
            throws DENOPTIMException
    {
        setScaffoldLibrary(scaffLib);
        setFragmentLibrary(fragLib);
        setCappingLibrary(cappLib);
        setCompatibilityMatrix(cpMap);
        apClassBasedApproch = true;
        setBondOrderMap(boMap);
        setCappingMap(capMap);
        setForbiddenEndList(forbEnds);
        setRCCompatibilityMatrix(rcCpMap);

        FragmentSpaceUtils.groupAndClassifyFragments(apClassBasedApproch);

        isValid = true;
    }

//------------------------------------------------------------------------------

    /**
     * Define all components of a fragment space that implements the attachment
     * point class-approach.
     * 
     * @param scaffFile  pathname to library of fragments used to start the
     *                   construction of any new graph (i.e., seed or root
     *                   fragments, a.k.a. scaffolds).
     * @param fragFile   pathname to the library of fragments for general
     *                   purpose.
     * @param capFile    pathname to the library of single-AP fragments used to
     *                   cap free attachment points (i.e., the capping groups).
     * @param cpmFile    pathname to the compatibility matrix, bond type
     *                   mapping, capping, and forbidden ends rules.
     * @param rcpmFile   the APClass compatibility matrix for ring closures.
     * @param symCntrMap the map of symmetry constraints
     * @throws DENOPTIMException
     */
    public static void defineFragmentSpace(String scaffFile, String fragFile,
            String capFile, String cpmFile, String rcpmFile,
            HashMap<APClass, Double> symCntrMap) throws DENOPTIMException
    {
        HashMap<APClass, ArrayList<APClass>> cpMap = 
                new HashMap<APClass, ArrayList<APClass>>();
        HashMap<String, BondType> boMap = new HashMap<String, BondType>();
        HashMap<APClass, APClass> capMap = new HashMap<APClass, APClass>();
        HashSet<APClass> forbEnds = new HashSet<APClass>();
        if (cpmFile.length() > 0)
        {
            DenoptimIO.readCompatibilityMatrix(cpmFile, cpMap, boMap, capMap,
                    forbEnds);
            apClassBasedApproch = true;
        }
        setCompatibilityMatrix(cpMap);
        setBondOrderMap(boMap);
        setCappingMap(capMap);
        setForbiddenEndList(forbEnds);

        setSymmConstraints(symCntrMap);

        if (rcpmFile != null && rcpmFile.length() > 0)
        {
            HashMap<APClass, ArrayList<APClass>> rcCpMap = 
                    new HashMap<APClass, ArrayList<APClass>>();
            DenoptimIO.readRCCompatibilityMatrix(rcpmFile, rcCpMap);
            setRCCompatibilityMatrix(rcCpMap);
        }

        isValid = true;

        // We load first the capping groups because there should not be any
        // template in there.
        if (capFile.length() > 0)
        {
            cappingLib = new ArrayList<DENOPTIMVertex>();
            try
            {
                DenoptimIO.appendVerticesFromFileToLibrary(new File(capFile),
                        BBType.CAP, cappingLib, true);
            } catch (IllegalArgumentException | UndetectedFileFormatException
                    | IOException | DENOPTIMException e)
            {
                throw new DENOPTIMException("Cound not read library of capping "
                        + "groups from file '" + capFile + "'.", e);
            }
        }
        
        fragmentLib = new ArrayList<DENOPTIMVertex>();
        try
        {
            DenoptimIO.appendVerticesFromFileToLibrary(new File(fragFile),
                    BBType.FRAGMENT, fragmentLib, true);
        } catch (IllegalArgumentException | UndetectedFileFormatException
                | IOException | DENOPTIMException e)
        {
            throw new DENOPTIMException("Cound not read library of fragments "
                    + "from file '" + fragFile + "'.", e);
        }
        
        scaffoldLib = new ArrayList<DENOPTIMVertex>();
        try
        {
            DenoptimIO.appendVerticesFromFileToLibrary(new File(scaffFile),
                    BBType.SCAFFOLD, scaffoldLib, true);
        } catch (IllegalArgumentException | UndetectedFileFormatException
                | IOException | DENOPTIMException e)
        {
            throw new DENOPTIMException("Cound not read library of scaffolds "
                    + "from file '" + fragFile + "'.", e);
        }

        FragmentSpaceUtils.groupAndClassifyFragments(useAPclassBasedApproach());
    }

//------------------------------------------------------------------------------

    /**
     * Checks for valid definition of this fragment space.
     * @return <code>true</code> if this fragment space has been defined
     */
    public static boolean isDefined()
    {
        return isValid;
    }

//------------------------------------------------------------------------------
    
    /**
     * Set the fragment space to behave according to APClass-based approach.
     */
    public static void setAPclassBasedApproach(boolean useAPC)
    {
        apClassBasedApproch = useAPC;
    }
    
//------------------------------------------------------------------------------

    /**
     * Check usage of APClass-based approach, i.e., uses attachment points with
     * annotated data (i.e., the APClass) to evaluate compatibilities between
     * attachment points.
     * 
     * @return <code>true</code> if this fragment space makes use of
     *         APClass-based approach
     */
    public static boolean useAPclassBasedApproach()
    {
        return apClassBasedApproch;
    }

//------------------------------------------------------------------------------

    /**
     * Search for a specific AP on a specific fragment and finds out its class.
     * 
     * @param apId the identified of a specific attachment point.
     * @return the AP class or null
     */

    public static APClass getAPClassForFragment(IdFragmentAndAP apId)
    {
        APClass cls = null;
        try
        {
            DENOPTIMVertex frg = FragmentSpace.getVertexFromLibrary(
                    apId.getVertexMolType(), apId.getVertexMolId());
            cls = frg.getAttachmentPoints().get(apId.getApId()).getAPClass();
        } catch (Throwable t)
        {
            cls = null;
        }

        return cls;
    }

//------------------------------------------------------------------------------

    /**
     * Returns a clone of the requested building block. The type of vertex
     * returned depends on the type stored in the library.
     * 
     * @param bbType the type of building block. This basically selects the 
     * sub library from which the building block is taken: 0 for scaffold (i.e.,
     * building blocks that can be used to start a new graph), 1 for
     * standard building blocks (i.e., can be used freely to grow or modify an 
     * existing graph), or 2 for capping group (i.e., can be used only to 
     * saturate attachment points that cannot remain unused in a finished
     * graph).
     * @param bbIdx the index (0-based) of the building block in
     * the corresponding library defied by the type of building 
     * block 'bbType'
     * @return a clone of the chosen building block.
     * @throws DENOPTIMException when the given indexes cannot be used, for
     * example, any of the indexes is out of range.
     */

    public static DENOPTIMVertex getVertexFromLibrary(
            DENOPTIMVertex.BBType bbType, int bbIdx) throws DENOPTIMException
    {
        String msg = "";
        switch (bbType)
        {
            case SCAFFOLD:
                if (scaffoldLib == null)
                {
                    msg = "Cannot retrieve scaffolds before initialising the "
                            + "scaffold library.";
                    throw new DENOPTIMException(msg);
                }
                break;
            case FRAGMENT:
                if (fragmentLib == null)
                {
                    msg = "Cannot retrieve fragments before initialising the "
                            + "fragment library.";
                    throw new DENOPTIMException(msg);
                }
                break;
            case CAP:
                if (cappingLib == null)
                {
                    msg = "Cannot retrieve capping groups before initialising"
                            + "the library of capping groups.";
                    throw new DENOPTIMException(msg);
                }
                break;
        }

        DENOPTIMVertex originalVrtx = null;
        switch (bbType)
        {
            case SCAFFOLD:
                if (bbIdx >-1 && bbIdx < scaffoldLib.size())
                {
                        originalVrtx = scaffoldLib.get(bbIdx);        
                }
                else
                {
                    msg = "Mismatch between scaffold bbIdx (" + bbIdx 
                            + ") and size of the library (" + scaffoldLib.size()
                            + "). FragType: " + bbType;
                    DENOPTIMLogger.appLogger.log(Level.SEVERE, msg);
                    throw new DENOPTIMException(msg);
                }
                break;
                
            case FRAGMENT:
                if (bbIdx >-1 && bbIdx < fragmentLib.size())
                {
                    originalVrtx = fragmentLib.get(bbIdx);
                }
                else
                {
                    msg = "Mismatch between fragment bbIdx (" + bbIdx 
                            + ") and size of the library (" + fragmentLib.size()
                            + "). FragType: " + bbType;
                    DENOPTIMLogger.appLogger.log(Level.SEVERE, msg);
                    throw new DENOPTIMException(msg);
                }
                break;
                
            case CAP:
                if (bbIdx >-1 && bbIdx < cappingLib.size())
                {
                    originalVrtx = cappingLib.get(bbIdx);
                }
                else
                {
                    msg = "Mismatch between capping group bbIdx " + bbIdx 
                            + ") and size of the library (" + cappingLib.size()
                            + "). FragType: " + bbType;
                    DENOPTIMLogger.appLogger.log(Level.SEVERE, msg);
                    throw new DENOPTIMException(msg);
                }
                break;
                
            case UNDEFINED:
                msg = "Attempting to take UNDEFINED type of building block from "
                        + "fragment library.";
                DENOPTIMLogger.appLogger.log(Level.WARNING, msg);
                if (bbIdx < fragmentLib.size())
                {
                    originalVrtx = fragmentLib.get(bbIdx);
                }
                else
                {
                    msg = "Mismatch between fragment bbIdx (" + bbIdx 
                            + ") and size of the library (" + fragmentLib.size()
                            + "). FragType: " + bbType;
                    DENOPTIMLogger.appLogger.log(Level.SEVERE, msg);
                    throw new DENOPTIMException(msg);
                }
                break;
    
            default:
                msg = "Unknown type of fragment '" + bbType + "'.";
                DENOPTIMLogger.appLogger.log(Level.SEVERE, msg);
                throw new DENOPTIMException(msg);
        }
        DENOPTIMVertex clone = originalVrtx.clone();

        clone.setBuildingBlockId(bbIdx);
        if (originalVrtx.getBuildingBlockId() != bbIdx)
        {
            System.err.println("WARNING! Mismatch between building block ID ("
                    + originalVrtx.getBuildingBlockId() + ") and position in "
                    + "the list of building blocks (" + bbIdx + ") for type "
                    + bbType + ".");
        }
        return clone;
    }

//------------------------------------------------------------------------------

    public static ArrayList<DENOPTIMVertex> getScaffoldLibrary()
    {
        return scaffoldLib;
    }

//------------------------------------------------------------------------------

    public static ArrayList<DENOPTIMVertex> getFragmentLibrary()
    {
        return fragmentLib;
    }

//------------------------------------------------------------------------------

    public static ArrayList<DENOPTIMVertex> getCappingLibrary()
    {
        return cappingLib;
    }

//------------------------------------------------------------------------------

    /**
     * @param capApCls the APClass of the attachment point on the capping group
     * @return all the capping groups which have the given APclass
     */

    public static ArrayList<Integer> getCappingGroupsWithAPClass(
            APClass capApCls)
    {
        ArrayList<Integer> selected = new ArrayList<>();
        for (int i = 0; i < cappingLib.size(); i++)
        {
            APClass apc = null;
            try
            {
                apc = getVertexFromLibrary(DENOPTIMVertex.BBType.CAP, i)
                        .getAttachmentPoints().get(0).getAPClass();
                if (apc.equals(capApCls))
                {
                    selected.add(i);
                }
            } catch (DENOPTIMException de)
            {
                // nothing
            }
        }
        return selected;
    }

//------------------------------------------------------------------------------

    /**
     * Load info from a compatibility matrix file. This method imports
     * information such as the compatibility matrix, bond order map, and
     * forbidden ends from a compatibility matrix file (i.e., a formatted text
     * file using DENOPTIM keyword. This overrides any previous setting of such
     * information in this FragmentSpace.
     * 
     * @param inFile the pathname of the compatibility matrix file
     */

    public static void importCompatibilityMatrixFromFile(String inFile)
            throws DENOPTIMException
    {
        setCompatibilityMatrix(new HashMap<APClass, ArrayList<APClass>>());
        setBondOrderMap(new HashMap<String, BondType>());
        setCappingMap(new HashMap<APClass, APClass>());
        setForbiddenEndList(new HashSet<APClass>());
        DenoptimIO.readCompatibilityMatrix(inFile, compatMap, bondOrderMap,
                cappingMap, forbiddenEndList);
    }

//------------------------------------------------------------------------------

    /**
     * Load info for ring closures compatibilities from a compatibility matrix
     * file.
     * 
     * @param inFile the pathname of the RC-compatibility matrix file
     */

    public static void importRCCompatibilityMatrixFromFile(String inFile)
            throws DENOPTIMException
    {
        setRCCompatibilityMatrix(new HashMap<APClass, ArrayList<APClass>>());
        DenoptimIO.readRCCompatibilityMatrix(inFile, rcCompatMap);
    }

//------------------------------------------------------------------------------

    public static HashMap<APClass, ArrayList<APClass>> getCompatibilityMatrix()
    {
        return compatMap;
    }

//------------------------------------------------------------------------------

<<<<<<< HEAD
    public static ArrayList<String> getCompatibleAPClasses(String query)
    {
    	return compatMap.get(query);
    } 
=======
    /**
     * Returns a list of APClasses compatible with the given APClass. The
     * compatibility among classes is defined by the compatibility matrix
     * @param apc
     * @return the list of compatible APClasses. Can be empty but not null.
     */
    public static ArrayList<APClass> getCompatibleAPClasses(APClass apc)
    {   
        if (compatMap!= null && compatMap.containsKey(apc))
        {
            return compatMap.get(apc);
        }
        return new ArrayList<APClass>();
    }
>>>>>>> b99d24d7

//------------------------------------------------------------------------------

    /**
     * Returns the compatibility matrix for ring closing fragment-fragment
     * connections or <code>null</code> if not provided in the parameters file.
     * 
     * @return
     */

    public static HashMap<APClass, ArrayList<APClass>> getRCCompatibilityMatrix()
    {
        return rcCompatMap;
    }

//------------------------------------------------------------------------------

    public static HashMap<String, BondType> getBondOrderMap()
    {
        return bondOrderMap;
    }

//------------------------------------------------------------------------------

    /**
     * Returns the bond order for the given APClass, if defined.
     * 
     * @param apclass the APclass to be converted into bond order
     * @return the bond order as an integer, or 1 if either the Fragment space
     *         is not defined, that is, the bond order map is <code>null</code>,
     *         or a fully defined map does not include any mapping for the given
     *         APClass.
     */
    public static BondType getBondOrderForAPClass(String apclass)
    {
        String apRule = apclass.split(DENOPTIMConstants.SEPARATORAPPROPSCL)[0];
        if (bondOrderMap == null)
        {
            String msg = "Attempting to get bond order, but no "
                    + "FragmentSpace defined (i.e., null BondOrderMap). "
                    + "Assuming edge represents an " + BondType.UNDEFINED
                    + " bond.";
            DENOPTIMLogger.appLogger.log(Level.WARNING, msg);

            // Exception e = new Exception(msg);
            // e.printStackTrace();

            return BondType.UNDEFINED;
        } else
        {
            return bondOrderMap.getOrDefault(apRule, BondType.UNDEFINED);
        }
    }

//------------------------------------------------------------------------------

    public static HashMap<APClass, APClass> getCappingMap()
    {
        return cappingMap;
    }

//------------------------------------------------------------------------------

    /**
     * @param srcApClass the attachment point class of the attachment point to
     *                   be capped
     * @return the APClass of the capping group or null
     */

    public static APClass getAPClassOfCappingVertex(APClass srcApClass)
    {
        return cappingMap.get(srcApClass);
    }

//------------------------------------------------------------------------------

    public static Set<APClass> getForbiddenEndList()
    {
        return forbiddenEndList;
    }

//------------------------------------------------------------------------------

    /**
     * Return the set of APClasses that used in the compatibility matrix for the
     * growing graph APs. Note these APClasses do include subclasses. For
     * example, for AP with class <code>MyAPClass:0</code> the <code>0</code> is
     * the subclass.
     * 
     * @return the lst of APClasses
     */

    public static Set<APClass> getAllAPClassesFromCPMap()
    {
        return FragmentSpace.getCompatibilityMatrix().keySet();
    }

//------------------------------------------------------------------------------

    /**
     * Return the set of APClasses that are defined in the bond order map. Note
     * the APClasses in the bond order map fo not include the subclass. For
     * example, for AP with class <code>MyAPClass:0</code> the map stores only
     * <code>MyAPClass</code>.
     * 
     * @return the lst of APClasses
     */

    public static Set<String> getAllAPClassesFromBOMap()
    {
        return FragmentSpace.getBondOrderMap().keySet();
    }

//------------------------------------------------------------------------------

    public static HashMap<Integer, ArrayList<Integer>> getMapOfFragsPerNumAps()
    {
        return fragPoolPerNumAP;
    }

//------------------------------------------------------------------------------

    /**
     * Returns the list of fragments with given number of APs
     * 
     * @param nAps the number of attachment points
     * @return the list of fragments as indexes in the library of fragments.
     */

    public static ArrayList<Integer> getFragsWithNumAps(int nAps)
    {
        ArrayList<Integer> lst = new ArrayList<>();
        if (fragPoolPerNumAP.containsKey(nAps))
        {
            lst = fragPoolPerNumAP.get(nAps);
        }
        return lst;
    }

//------------------------------------------------------------------------------

    public static HashMap<Integer, ArrayList<APClass>> getMapAPClassesPerFragment()
    {
        return apClassesPerFrag;
    }

//------------------------------------------------------------------------------

    /**
     * Returns the APclasses associated with a given fragment.
     * 
     * @param fragId the index of the fragment in the library
     * @return the list of APclasses found of the fragment
     */

    public static ArrayList<APClass> getAPClassesPerFragment(int fragId)
    {
        return apClassesPerFrag.get(fragId);
    }

//------------------------------------------------------------------------------

    public static HashMap<APClass, ArrayList<ArrayList<Integer>>> getMapFragsAPsPerAPClass()
    {
        return fragsApsPerApClass;
    }

//------------------------------------------------------------------------------

    /**
     * Returns the list of attachment points with the given class. The returned
     * identifiers have <code>vertex_id</code>=-1 because these APs are only on
     * the individual fragments held in the library and do not belong to any
     * graph.
     * 
     * @param apc
     * @return the list of AP identifiers.
     */

    public static ArrayList<IdFragmentAndAP> getFragsWithAPClass(APClass apc)
    {
        ArrayList<IdFragmentAndAP> lst = new ArrayList<IdFragmentAndAP>();

        if (fragsApsPerApClass.containsKey(apc))
        {
            for (ArrayList<Integer> idxs : fragsApsPerApClass.get(apc))
            {
                IdFragmentAndAP apId = new IdFragmentAndAP(-1, // vertexId
                        idxs.get(0), // MolId,
                        BBType.FRAGMENT, idxs.get(1), // ApId
                        -1, // noVSym
                        -1);// noAPSym
                lst.add(apId);
            }
        }
        return lst;
    }
    
//------------------------------------------------------------------------------

    /**
     * Returns the list of attachment points with the given class. 
     * @param apc the attachment point class to search.
     * @return the list of matching attachment points.
     */

    public static ArrayList<DENOPTIMVertex> getVerticesWithAPClass(APClass apc)
    {
        ArrayList<DENOPTIMVertex> lst = new ArrayList<DENOPTIMVertex>();
        
        if (fragsApsPerApClass.containsKey(apc))
        {
            for (ArrayList<Integer> idxs : fragsApsPerApClass.get(apc))
            {
                DENOPTIMVertex v = FragmentSpace.getFragmentLibrary()
                        .get(idxs.get(0));
                lst.add(v);
            }
        }
        return lst;
    }
    
//------------------------------------------------------------------------------
    
    /**
     * Searches for all building blocks that are compatible with the given list
     * of APs.
     * 
     * @param srcAPs the identifiers of APs meant to hold any of the desired
     *               fragments.
     * @return a list of fragments.
     */
    public static ArrayList<DENOPTIMVertex> getFragmentsCompatibleWithTheseAPs(
            ArrayList<IdFragmentAndAP> srcAPs)
    {
        // First we get all possible APs on any fragment
        ArrayList<IdFragmentAndAP> compatFragAps = FragmentSpace
                .getFragAPsCompatibleWithTheseAPs(srcAPs);

        // then keep unique fragment identifiers, and store unique
        Set<Integer> compatFragIds = new HashSet<Integer>();
        for (IdFragmentAndAP apId : compatFragAps)
        {
            compatFragIds.add(apId.getVertexMolId());
        }

        // Then we pack-up the selected list of fragments
        ArrayList<DENOPTIMVertex> compatFrags = new ArrayList<DENOPTIMVertex>();
        for (Integer fid : compatFragIds)
        {
            try {
                compatFrags.add(FragmentSpace.getVertexFromLibrary(
                            DENOPTIMVertex.BBType.FRAGMENT, fid));
            } catch (DENOPTIMException e) {
                System.err.println("Exception while trying to get fragment '" 
                        + fid + "'!");
                e.printStackTrace();
            }
        }

        return compatFrags;
    }
    
//------------------------------------------------------------------------------
    
    /**
     * Searches for all attachment points that are compatible with the given 
     * list of attachment points.
     * @param srcAPs attachment points meant to results have to be compatible 
     * with.
     * @return a list of compatible attachment points found in the library of
     * fragments.
     */
    public static ArrayList<DENOPTIMAttachmentPoint> getAPsCompatibleWithThese(
                    ArrayList<DENOPTIMAttachmentPoint> srcAPs)
    {
        ArrayList<DENOPTIMAttachmentPoint> compAps = 
                new ArrayList<DENOPTIMAttachmentPoint>();
        boolean first = true;
        for (DENOPTIMAttachmentPoint ap : srcAPs)
        { 
            ArrayList<DENOPTIMAttachmentPoint> compForOne = 
                    getAPsCompatibleWithClass(ap.getAPClass());

            if (first)
            {
                compAps.addAll(compForOne);
                first = false;
                continue;
            }
            
            ArrayList<DENOPTIMAttachmentPoint> toKeep = 
                    new ArrayList<DENOPTIMAttachmentPoint>();
            for (DENOPTIMAttachmentPoint candAp : compAps)
            {
                for (DENOPTIMAttachmentPoint newCand : compForOne)
                {
                    if (newCand == candAp)
                    {
                            toKeep.add(candAp);
                            break;
                    }
                }
            }
            
            compAps = toKeep;
            
            if (compAps.size()==0)
            {
                break;
            }
        }
        return compAps;
    }
    
//------------------------------------------------------------------------------

    /**
     * Searches for all APs that are compatible with the given list of APs.
     * 
     * @param srcAPs the identifiers of APs meant to hold any of the desired
     *               fragments.
     * @return a list of identifiers for APs on fragments in the library.
     */
    public static ArrayList<IdFragmentAndAP> getFragAPsCompatibleWithTheseAPs(
            ArrayList<IdFragmentAndAP> srcAPs)
    {
        ArrayList<IdFragmentAndAP> compFrAps = new ArrayList<IdFragmentAndAP>();
        boolean first = true;
        for (IdFragmentAndAP apId : srcAPs)
        {
            APClass srcApCls = getAPClassForFragment(apId);
            ArrayList<IdFragmentAndAP> compForOne = 
                    getFragAPsCompatibleWithClass(srcApCls);

            if (first)
            {
                compFrAps.addAll(compForOne);
                first = false;
                continue;
            }

            ArrayList<IdFragmentAndAP> toKeep = 
                    new ArrayList<IdFragmentAndAP>();
            for (IdFragmentAndAP candAp : compFrAps)
            {
                for (IdFragmentAndAP newId : compForOne)
                {
                    if (newId.sameFragAndAp(candAp))
                    {
                        toKeep.add(candAp);
                        break;
                    }
                }
            }

            compFrAps = toKeep;

            if (compFrAps.size() == 0)
            {
                break;
            }
        }

        return compFrAps;
    }

//------------------------------------------------------------------------------

    /**
     * Returns the list of attachment points found in the fragment space and
     * that are compatible with a given AP class. Multiple APs can be found for
     * each fragment.
     * 
     * @param aPC1 the AP class for which we want compatible APs.
     */
    
    public static ArrayList<DENOPTIMAttachmentPoint> getAPsCompatibleWithClass(
                    APClass aPC1)
    {
        ArrayList<DENOPTIMAttachmentPoint> compatAps = 
                new ArrayList<DENOPTIMAttachmentPoint>();
        
        // Take the compatible AP classes
        ArrayList<APClass> compatApClasses = 
             FragmentSpace.getCompatibleAPClasses(aPC1);
        
        // Find all APs with a compatible class
        if (compatApClasses != null)
        {
            for (APClass klass : compatApClasses)
            {
                ArrayList<DENOPTIMVertex> vrtxs = getVerticesWithAPClass(klass);
                for (DENOPTIMVertex v : vrtxs)
                {
                    for (DENOPTIMAttachmentPoint ap : v.getAttachmentPoints())
                    {
                        if (ap.getAPClass() == klass)
                        {
                            compatAps.add(ap);
                        }
                    }
                }
            }
        }
        
        if (compatAps.size()==0)
        {
            DENOPTIMLogger.appLogger.log(Level.WARNING,"WARNING: No compatible "
                    + "AP found in the fragment space for APClass '" 
                    + aPC1 + "'.");
        }
        
        return compatAps;
    }
    
//------------------------------------------------------------------------------
    
    /**
     * Returns the list of attachment points found in the fragment 
     * space and that are compatible with a given AP class. 
     * Multiple APs can be found for each fragment.
     * @param aPC1 the AP class for which we want compatible APs.
     */

    public static ArrayList<IdFragmentAndAP> getFragAPsCompatibleWithClass(
            APClass aPC1)
    {
<<<<<<< HEAD
    	ArrayList<IdFragmentAndAP> compatFragAps = 
    			new ArrayList<IdFragmentAndAP>();
    	
    	// Take the compatible AP classes
		ArrayList<String> compatMapRow = 
		     FragmentSpace.getCompatibleAPClasses(srcApCls);
		
		if (compatMapRow == null)
		{
			return compatFragAps;
		}
		
		// Ensure uniqueness
		ArrayList<String> compatApClasses = new ArrayList<String>();
		//TODO: all this would be much easier with the use of the APClass
		for (String c : compatMapRow)
		{
			if (!compatApClasses.contains(c))
			{
				compatApClasses.add(c);
			}
		}
		
		// Find all APs with any compatible class
		if (compatApClasses != null)
		{
			for (String compClass : compatApClasses)
			{
			    compatFragAps.addAll(
			    		FragmentSpace.getFragsWithAPClass(compClass));
			}
		}
		return compatFragAps;
=======
        ArrayList<IdFragmentAndAP> compatFragAps = new ArrayList<IdFragmentAndAP>();

        // Take the compatible AP classes
        ArrayList<APClass> compatApClasses = FragmentSpace
                .getCompatibleAPClasses(aPC1);

        // Find all APs with any compatible class
        if (compatApClasses != null)
        {
            for (APClass compClass : compatApClasses)
            {
                compatFragAps
                        .addAll(FragmentSpace.getFragsWithAPClass(compClass));
            }
        }

        return compatFragAps;
>>>>>>> b99d24d7
    }

//------------------------------------------------------------------------------

    /**
     * Checks if the symmetry settings impose use of symmetry on attachment
     * points of the given AP class. The value returned is the result of the
     * action of symmetry-related keyword affecting the definition of this
     * FragmentSpace.
     * 
     * @param apClass the attachment point class
     * @return <code>true<code> if symmetry has the applied on APs of the given
     *         class
     */

    public static boolean imposeSymmetryOnAPsOfClass(APClass apClass)
    {
<<<<<<< HEAD
    	boolean res = true;
=======
        boolean res = true;
>>>>>>> b99d24d7
        if (hasSymmetryConstrain(apClass))
        {
            if (getSymmetryConstrain(apClass) < (1.0
                    - DENOPTIMConstants.FLOATCOMPARISONTOLERANCE))
            {
                res = false;
            }
        } else
        {
            if (!FragmentSpaceParameters.enforceSymmetry())
            {
                res = false;
            }
        }
        return res;
    }

//------------------------------------------------------------------------------

    /**
     * Checks if there is a constraint on the constitutional symmetry
     * probability for the given AP class.
     * 
     * @param apClass the attachment point class
     * @return <code>true<code> if there is a constraint on the constitutional
     *         symmetry probability for the given AP class.
     */

    public static boolean hasSymmetryConstrain(APClass apClass)
    {
        return symmConstraints.containsKey(apClass);
    }

//------------------------------------------------------------------------------

    /**
     * Return the constitutional symmetry constrain for the given APclass, or
     * null. The constrain is a fixed probability that is not dependent on the
     * distance from the root of the DENOPTIMGraph (i.e. the level).
     * 
     * @param apClass the attachment point class
     * @return the constrained value of the symmetric substitution probability
     *         (0.0 - 1.0).
     */

    public static double getSymmetryConstrain(APClass apClass)
    {
        return symmConstraints.get(apClass);
    }

//------------------------------------------------------------------------------

    public static void setScaffoldLibrary(ArrayList<DENOPTIMVertex> lib)
    {
        scaffoldLib = new ArrayList<DENOPTIMVertex>();
        FragmentSpace.appendVerticesToLibrary(lib,
                BBType.SCAFFOLD, scaffoldLib);
    }

    public static void setFragmentLibrary(ArrayList<DENOPTIMVertex> lib)
    {
        fragmentLib = new ArrayList<DENOPTIMVertex>();
        FragmentSpace.appendVerticesToLibrary(lib,
                BBType.FRAGMENT, fragmentLib);
    }

//------------------------------------------------------------------------------

    public static void setCappingLibrary(ArrayList<DENOPTIMVertex> lib)
    {
        cappingLib = new ArrayList<DENOPTIMVertex>();
        FragmentSpace.appendVerticesToLibrary(lib,
                BBType.CAP, cappingLib);
    }

//------------------------------------------------------------------------------

    public static void setCompatibilityMatrix(
            HashMap<APClass, ArrayList<APClass>> map)
    {
        compatMap = map;
    }

//------------------------------------------------------------------------------

    public static void setRCCompatibilityMatrix(
            HashMap<APClass, ArrayList<APClass>> map)
    {
        rcCompatMap = map;
    }

//------------------------------------------------------------------------------

    public static void setBondOrderMap(HashMap<String, BondType> map)
    {
        bondOrderMap = map;
    }

//------------------------------------------------------------------------------

    public static void setCappingMap(HashMap<APClass, APClass> map)
    {
        cappingMap = map;
    }

//------------------------------------------------------------------------------

    public static void setForbiddenEndList(Set<APClass> lst)
    {
        forbiddenEndList = lst;
    }

//------------------------------------------------------------------------------

    public static void setFragPoolPerNumAP(
            HashMap<Integer, ArrayList<Integer>> map)
    {
        fragPoolPerNumAP = map;
    }

//------------------------------------------------------------------------------

    public static void setFragsApsPerApClass(
            HashMap<APClass, ArrayList<ArrayList<Integer>>> map)
    {
        fragsApsPerApClass = map;
    }

//------------------------------------------------------------------------------

    public static void setAPClassesPerFrag(
            HashMap<Integer, ArrayList<APClass>> map)
    {
        apClassesPerFrag = map;
    }

//------------------------------------------------------------------------------

    public static void setSymmConstraints(HashMap<APClass, Double> map)
    {
        symmConstraints = map;
    }

//------------------------------------------------------------------------------

    /**
     * Clears all settings of this fragment space. All fields changed to
     * <code>null</code>.
     */
    public static void clearAll()
    {
        scaffoldLib = null;
        fragmentLib = null;
        cappingLib = null;
        compatMap = null;
        rcCompatMap = null;
        bondOrderMap = null;
        cappingMap = null;
        forbiddenEndList = null;
        fragPoolPerNumAP = null;
        apClassesPerFrag = null;
        fragsApsPerApClass = null;
        symmConstraints = null;
        isValid = false;
    }

//------------------------------------------------------------------------------

    /**
     * Takes a list of atom containers and converts it into a list of vertices
     * that are added to a given library. 
     * @param list of atom containers to import.
     * @param bbt the type of building block the vertices should be set to.
     * @param library where to import the vertices to.
     */
    
    public static void appendIACsAsVerticesToLibrary(
            ArrayList<IAtomContainer>list, DENOPTIMVertex.BBType bbt,
            ArrayList<DENOPTIMVertex> library)
    {
        for(IAtomContainer iac : list)
        {
            DENOPTIMVertex v = null;
            try
            {
                v = DENOPTIMVertex.convertIACToVertex(iac,bbt);
            } catch (Throwable e)
            {
                e.printStackTrace();
                System.err.println("ERROR! Could not import "+bbt+". Failed "
                        + "conversion of IAtomContainer to "+bbt+".");
                System.exit(-1);;
            }
            appendVertexToLibrary(v,bbt,library);
        }
        // NB: do not try to add all vertices in one. If there are templates
        // that are built using vertices that are imported in the same run of
        // this method, then the building blocks must be added to the library
        // before the template is added. The latter will, in fact, require
        // to find the building blocks in the library.
    }
    
//------------------------------------------------------------------------------

    /**
     * Takes a list of vertices and add them to a given library. Each vertex
     * is assigned the building block type and ID. 
     * do not try to add all vertices in one. If there are templates
     * that are built using vertices that are imported in the same run of
     * this method, then the building blocks must be added to the library
     * before the template is added. The latter will, in fact, require
     * to find the building blocks in the library.
     * 
     * @param list of vertices to import.
     * @param bbt the type of building block the vertices should be set to.
     * @param library where to import the vertices to.
     */
    
    public static void appendVerticesToLibrary(ArrayList<DENOPTIMVertex> list,
                                               DENOPTIMVertex.BBType bbt, ArrayList<DENOPTIMVertex> library)
    {
        for (DENOPTIMVertex v : list)
        {
            appendVertexToLibrary(v,bbt,library);
        }
    }
    
//------------------------------------------------------------------------------

    /**
     * Takes a vertices and add it to a given library. Each vertex
     * is assigned the building block type and ID. 
     * 
     * @param v  vertex to import.
     * @param bbt the type of building block the vertex should be set to.
     * @param library where to import the vertex to.
     */
    
    public static void appendVertexToLibrary(DENOPTIMVertex v, 
            DENOPTIMVertex.BBType bbt, ArrayList<DENOPTIMVertex> library)
    {
        v.setBuildingBlockId(library.size());
        v.setBuildingBlockType(bbt);
        library.add(v);
    }
    
//------------------------------------------------------------------------------

    /**
     * Extracts a system of one or more fused rings and adds them to the
     * fragment space if not already present. <b>WARNING</b> 
     * Expanding the libraries of 
     * building blocks on-the-fly has the potential to overload the memory.
     */
    
    //TODO: need something to prevent memory overload: 
    // -> keep only some templates?
    // -> remove those who did not lead to good population members?
    // -> remove redundant? The highest-simmetry principle (i.e., rather than 
    //    keeping a template as it is, we'd like to keep its highest symmetry 
    //    isomorphic) would be the first thing to do.
    
    //TODO: deal with molecular representation. For each subgraph we want the
    // corresponding molecular representation with APs and atoms with 
    // geometrical
    // features that might be obtained from the results of the fitness provider.
    // In particular, we should take optimized 3D geometries when the 
    // geom.optimization
    // is run within the fitness provider.
    
    public static void addFusedRingsToFragmentLibrary(DENOPTIMGraph graph) 
    {
        addFusedRingsToFragmentLibrary(graph,true,true);
    }
    
//------------------------------------------------------------------------------

    /**
     * Extracts a system of one or more fused rings and adds them to the
     * fragment space if not already present. <b>WARNING</b> 
     * Expanding the libraries of 
     * building blocks on-the-fly has the potential to overload the memory.
     * @param graph the graph to analyze and possibly chop.
     * @param addIfScaffold use <code>true</code> to enable saving of new
     * ring systems that contain any scaffold vertexes as new scaffolds.
     * @param addIfFragment use <code>true</code> to enable saving of new
     * ring systems that do NOT contain any scaffold vertexes as new fragments.
     */
    
    //TODO: need something to prevent memory overload: 
    // -> keep only some templates?
    // -> remove those who did not lead to good population members?
    // -> remove redundant? The highest-simmetry principle (i.e., rather than 
    //    keeping a template as it is, we'd like to keep its highest symmetry 
    //    isomorphic) would be the first thing to do.
    
    //TODO: deal with molecular representation. For each subgraph we want the
    // corresponding molecular representation with APs and atoms with 
    // geometrical
    // features that might be obtained from the results of the fitness provider.
    // In particular, we should take optimized 3D geometries when the 
    // geom.optimization
    // is run within the fitness provider.
    
    public static void addFusedRingsToFragmentLibrary(DENOPTIMGraph graph,
            boolean addIfScaffold, boolean addIfFragment) 
    {
        List<DENOPTIMGraph> subgraphs = extractPattern(graph,GraphPattern.RING);

        for (DENOPTIMGraph g : subgraphs) 
        {
            BBType type = g.hasScaffoldTypeVertex() ? 
                    BBType.SCAFFOLD :
                        BBType.FRAGMENT;
            
            if (!addIfFragment && type == BBType.FRAGMENT) 
            {
                continue;
            }
            if (!addIfScaffold && type == BBType.SCAFFOLD)
            {
                continue;
            }

            ArrayList<DENOPTIMVertex> library = type == BBType.FRAGMENT ?
                    FragmentSpace.getFragmentLibrary() :
                        FragmentSpace.getScaffoldLibrary();
            
            synchronized (library)
            {
                if (!hasIsomorph(g, type)) 
                {   
                    //TODO: we should try to transform the template into its isomorphic
                    // with highest symmetry, and define the symmetric sets. This
                    // Enhancement would facilitate the creation of symmetric graphs 
                    // from templates generated on the fly.
                    
                    DENOPTIMTemplate t = new DENOPTIMTemplate(type);
                    t.setInnerGraph(g);
                    
                    //TODO: try to use the 3D structure from fitness evaluation which called this method.
                    boolean has3Dgeometry = false;
    
                    FragmentSpace.appendVertexToLibrary(t, type, library);
                    
                    String destFileName = type == BBType.FRAGMENT ?
                            FragmentSpaceParameters
                                    .getPathnameToAppendedFragments() :
                                FragmentSpaceParameters
                                         .getPathnameToAppendedScaffolds();
                    try
                    {
                        //TODO: compare with method reading-in fragments
                        if (has3Dgeometry)
                        {
                            //TODO: write a fragment-like molecular representation that can be read in.
                            throw new DENOPTIMException("Not implemented yet!!!");
                        } else {
                            DenoptimIO.writeGraphToSDF(new File(destFileName), 
                                    g, true, false);
                        }
                    } catch (DENOPTIMException e)
                    {
                        e.printStackTrace();
                        System.out.println("WARNING: failed to write newly "
                                + "generated " + type + " to file '" 
                                + destFileName + "'.");
                    }
                }
            }
        }
    }
    
//------------------------------------------------------------------------------

    /**
     * Checks if a graph is isomorphic to another template's inner graph in its
     * appropriate fragment space library (inferred from BBType).
     * @param graph to check if has an isomorph in the fragment space.
     * @param type specifying which fragment library to check for
     *             isomorphs in.
     * @return true if there is an isomorph template in the library of the
     * specified type.
     */
    public static boolean hasIsomorph(DENOPTIMGraph graph, BBType type) {
        return (type == BBType.SCAFFOLD ?
                FragmentSpace.getScaffoldLibrary() :
                FragmentSpace.getFragmentLibrary())
                .stream()
                .filter(v -> v instanceof DENOPTIMTemplate)
                .map(t -> (DENOPTIMTemplate) t)
                .map(DENOPTIMTemplate::getInnerGraph)
                .anyMatch(graph::isIsomorphicTo);
    }

//------------------------------------------------------------------------------
    
}<|MERGE_RESOLUTION|>--- conflicted
+++ resolved
@@ -21,17 +21,13 @@
 
 import java.io.File;
 import java.io.IOException;
-<<<<<<< HEAD
 import java.util.HashSet;
 import java.util.Iterator;
+import java.util.List;
 import java.util.Set;
-import java.util.concurrent.atomic.AtomicInteger;
 import java.util.ArrayList;
 import java.util.HashMap;
-=======
-import java.util.*;
 import java.util.concurrent.atomic.AtomicInteger;
->>>>>>> b99d24d7
 import java.util.logging.Level;
 import java.util.stream.Collectors;
 import java.util.stream.Stream;
@@ -155,11 +151,7 @@
      * Index used to keep the order in a list of attachment points
      */
     public static AtomicInteger apID = new AtomicInteger(0);
-<<<<<<< HEAD
-    
-=======
-
->>>>>>> b99d24d7
+
 //------------------------------------------------------------------------------
 
     /**
@@ -626,12 +618,6 @@
 
 //------------------------------------------------------------------------------
 
-<<<<<<< HEAD
-    public static ArrayList<String> getCompatibleAPClasses(String query)
-    {
-    	return compatMap.get(query);
-    } 
-=======
     /**
      * Returns a list of APClasses compatible with the given APClass. The
      * compatibility among classes is defined by the compatibility matrix
@@ -646,7 +632,6 @@
         }
         return new ArrayList<APClass>();
     }
->>>>>>> b99d24d7
 
 //------------------------------------------------------------------------------
 
@@ -1075,42 +1060,8 @@
     public static ArrayList<IdFragmentAndAP> getFragAPsCompatibleWithClass(
             APClass aPC1)
     {
-<<<<<<< HEAD
-    	ArrayList<IdFragmentAndAP> compatFragAps = 
-    			new ArrayList<IdFragmentAndAP>();
-    	
-    	// Take the compatible AP classes
-		ArrayList<String> compatMapRow = 
-		     FragmentSpace.getCompatibleAPClasses(srcApCls);
-		
-		if (compatMapRow == null)
-		{
-			return compatFragAps;
-		}
-		
-		// Ensure uniqueness
-		ArrayList<String> compatApClasses = new ArrayList<String>();
-		//TODO: all this would be much easier with the use of the APClass
-		for (String c : compatMapRow)
-		{
-			if (!compatApClasses.contains(c))
-			{
-				compatApClasses.add(c);
-			}
-		}
-		
-		// Find all APs with any compatible class
-		if (compatApClasses != null)
-		{
-			for (String compClass : compatApClasses)
-			{
-			    compatFragAps.addAll(
-			    		FragmentSpace.getFragsWithAPClass(compClass));
-			}
-		}
-		return compatFragAps;
-=======
-        ArrayList<IdFragmentAndAP> compatFragAps = new ArrayList<IdFragmentAndAP>();
+        ArrayList<IdFragmentAndAP> compatFragAps = 
+                new ArrayList<IdFragmentAndAP>();
 
         // Take the compatible AP classes
         ArrayList<APClass> compatApClasses = FragmentSpace
@@ -1121,13 +1072,12 @@
         {
             for (APClass compClass : compatApClasses)
             {
-                compatFragAps
-                        .addAll(FragmentSpace.getFragsWithAPClass(compClass));
+                compatFragAps.addAll(FragmentSpace.getFragsWithAPClass(
+                        compClass));
             }
         }
 
         return compatFragAps;
->>>>>>> b99d24d7
     }
 
 //------------------------------------------------------------------------------
@@ -1145,11 +1095,7 @@
 
     public static boolean imposeSymmetryOnAPsOfClass(APClass apClass)
     {
-<<<<<<< HEAD
     	boolean res = true;
-=======
-        boolean res = true;
->>>>>>> b99d24d7
         if (hasSymmetryConstrain(apClass))
         {
             if (getSymmetryConstrain(apClass) < (1.0
@@ -1368,8 +1314,8 @@
      * @param library where to import the vertices to.
      */
     
-    public static void appendVerticesToLibrary(ArrayList<DENOPTIMVertex> list,
-                                               DENOPTIMVertex.BBType bbt, ArrayList<DENOPTIMVertex> library)
+    public static void appendVerticesToLibrary(ArrayList<DENOPTIMVertex> list, 
+            DENOPTIMVertex.BBType bbt, ArrayList<DENOPTIMVertex> library)
     {
         for (DENOPTIMVertex v : list)
         {
