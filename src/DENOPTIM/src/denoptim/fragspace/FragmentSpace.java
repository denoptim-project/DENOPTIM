/*
 *   DENOPTIM
 *   Copyright (C) 2019 Vishwesh Venkatraman <vishwesh.venkatraman@ntnu.no> and
 *   Marco Foscato <marco.foscato@uib.no>
 * 
 *   This program is free software: you can redistribute it and/or modify
 *   it under the terms of the GNU Affero General Public License as published
 *   by the Free Software Foundation, either version 3 of the License, or
 *   (at your option) any later version.
 *
 *   This program is distributed in the hope that it will be useful,
 *   but WITHOUT ANY WARRANTY; without even the implied warranty of
 *   MERCHANTABILITY or FITNESS FOR A PARTICULAR PURPOSE.  See the
 *   GNU Affero General Public License for more details.
 *
 *   You should have received a copy of the GNU Affero General Public License
 *   along with this program.  If not, see <http://www.gnu.org/licenses/>.
 */

package denoptim.fragspace;

import java.util.ArrayList;
import java.util.HashMap;
import java.util.HashSet;
import java.util.Set;
import java.util.concurrent.atomic.AtomicInteger;
import java.util.logging.Level;

import org.openscience.cdk.interfaces.IAtomContainer;

import denoptim.constants.DENOPTIMConstants;
import denoptim.exception.DENOPTIMException;
import denoptim.io.DenoptimIO;
import denoptim.logging.DENOPTIMLogger;
import denoptim.molecule.APClass;
import denoptim.molecule.DENOPTIMEdge.BondType;
import denoptim.molecule.DENOPTIMFragment;
import denoptim.molecule.DENOPTIMFragment.BBType;
import denoptim.molecule.DENOPTIMGraph;
import denoptim.molecule.DENOPTIMTemplate;
import denoptim.molecule.DENOPTIMVertex;
import denoptim.molecule.EmptyVertex;

/**
 * Class defining the fragment space
 * 
 * @author Vishwesh Venkatraman
 * @author Marco Foscato
 */
public class FragmentSpace
{
    /**
     * Data structure containing the molecular representation of building
     * blocks: scaffolds section - fragments that can be used as seeds to grow a
     * new molecule. WARNING! The objects stores in the library do not have a
     * meaningful value for the two indexes representing the type of building
     * block and the position of the list of all building blocks of that type.
     */
    private static ArrayList<DENOPTIMVertex> scaffoldLib = null;

    /**
     * Data structure containing the molecular representation of building
     * blocks: fragment section - fragments for general use. WARNING! The
     * objects stores in the library do not have a meaningful value for the two
     * indexes representing the type of building block and the position of the
     * list of all building blocks of that type.
     */
    private static ArrayList<DENOPTIMVertex> fragmentLib = null;

    /**
     * Data structure containing the molecular representation of building
     * blocks: capping group section - fragments with only one attachment point
     * used to saturate unused attachment points on a graph. WARNING! The
     * objects stores in the library do not have a meaningful value for the two
     * indexes representing the type of building block and the position of the
     * list of all building blocks of that type.
     */
    private static ArrayList<DENOPTIMVertex> cappingLib = null;

    /**
     * Data structure that stored the true entries of the attachment point
     * classes compatibility matrix
     */
    private static HashMap<APClass, ArrayList<APClass>> compatMap;

    /**
     * Data structure that stores compatible APclasses for joining APs in
     * ring-closing bonds. Symmetric, purpose specific compatibility matrix.
     */
    private static HashMap<APClass, ArrayList<APClass>> rcCompatMap;

    /**
     * Data structure that stores the correspondence between bond order and
     * attachment point class.
     */
    private static HashMap<String, BondType> bondOrderMap;

    /**
     * Data structure that stores the AP-classes to be used to cap unused APS on
     * the growing molecule.
     */
    private static HashMap<APClass, APClass> cappingMap;

    /**
     * Data structure that stores AP classes that cannot be held unused
     */
    private static Set<APClass> forbiddenEndList;

    /**
     * Clusters of fragments based on the number of APs
     */
    private static HashMap<Integer, ArrayList<Integer>> fragPoolPerNumAP;

    /**
     * List of APClasses per each fragment
     */
    private static HashMap<Integer, ArrayList<APClass>> apClassesPerFrag;

    /**
     * Clusters of fragments'AP based on AP classes
     */
    private static HashMap<APClass, ArrayList<ArrayList<Integer>>> fragsApsPerApClass;

    /**
     * APclass-specific constraints to constitutional symmetry
     */
    private static HashMap<APClass, Double> symmConstraints;

    /**
     * Flag defining use of AP class-based approach
     */
    protected static boolean apClassBasedApproch = false;

    /**
     * Flag signalling that this fragment space was built and validated
     */
    private static boolean isValid = false;

    /**
     * Index used to keep the order in a list of attachment points
     */
    public static AtomicInteger apID = new AtomicInteger();

    // ------------------------------------------------------------------------------

    /**
     * Define all components of a fragment space that implements the attachment
     * point class-approach.
     * 
     * @param scaffFile  pathname to library of fragments used to start the
     *                   construction of any new graph (i.e., seed or root
     *                   fragments, a.k.a. scaffolds).
     * @param fragFile   pathname to the library of fragments for general
     *                   purpose.
     * @param capFile    pathname to the library of single-AP fragments used to
     *                   cap free attachment points (i.e., the capping groups).
     * @param cpmFile    pathname to the compatibility matrix, bond type
     *                   mapping, capping, and forbidden ends rules.
     * @param rspmFile   the APClass compatibility matrix for ring closures.
     * @param symCntrMap the map of symmetry constraints
     * @throws DENOPTIMException
     */
    public static void defineFragmentSpace(String scaffFile, String fragFile,
            String capFile, String cpmFile) throws DENOPTIMException
    {
        defineFragmentSpace(scaffFile, fragFile, capFile, cpmFile, "",
                new HashMap<APClass, Double>());
    }

    // ------------------------------------------------------------------------------

    /**
     * Define all components of a fragment space that implements the attachment
     * point class-approach.
     * 
     * @param scaffLib library of fragments used to start the construction of
     *                 any new graph (i.e., seed or root fragments, a.k.a.
     *                 scaffolds).
     * @param fragLib  library of fragments for general purpose.
     * @param cappLib  library of single-AP fragments used to cap free
     *                 attachment points (i.e., the capping groups).
     * @param cpMap    the APClass compatibility map. This data structure is a
     *                 map of the APClass-on-growing-graph (key) to list of
     *                 permitted APClasses on incoming fragment (values).
     * @param boMap    the map of APClass into bond order. This data structure
     *                 is a map of APClass (keys) to bond order as integer
     *                 (values).
     * @param capMap   the capping rules. This data structure is a map of
     *                 APClass-to-cap (keys) to APClass-of-capping-group
     *                 (values).
     * @param forbEnds the list of forbidden ends, i.e., APClasses that cannot
     *                 be left unused neither capped.
     * @param rcCpMap  the APClass compatibility matrix for ring closures.
     * @throws DENOPTIMException
     */
    public static void defineFragmentSpace(ArrayList<DENOPTIMVertex> scaffLib,
            ArrayList<DENOPTIMVertex> fragLib,
            ArrayList<DENOPTIMVertex> cappLib,
            HashMap<APClass, ArrayList<APClass>> cpMap,
            HashMap<String, BondType> boMap, HashMap<APClass, APClass> capMap,
            HashSet<APClass> forbEnds,
            HashMap<APClass, ArrayList<APClass>> rcCpMap)
            throws DENOPTIMException
    {
        setScaffoldLibrary(scaffLib);
        setFragmentLibrary(fragLib);
        setCappingLibrary(cappLib);
        setCompatibilityMatrix(cpMap);
        apClassBasedApproch = true;
        setBondOrderMap(boMap);
        setCappingMap(capMap);
        setForbiddenEndList(forbEnds);
        setRCCompatibilityMatrix(rcCpMap);

        FragmentSpaceUtils.groupAndClassifyFragments(apClassBasedApproch);

        isValid = true;
    }

    // ------------------------------------------------------------------------------

    /**
     * Define all components of a fragment space that implements the attachment
     * point class-approach.
     * 
     * @param scaffFile  pathname to library of fragments used to start the
     *                   construction of any new graph (i.e., seed or root
     *                   fragments, a.k.a. scaffolds).
     * @param fragFile   pathname to the library of fragments for general
     *                   purpose.
     * @param capFile    pathname to the library of single-AP fragments used to
     *                   cap free attachment points (i.e., the capping groups).
     * @param cpmFile    pathname to the compatibility matrix, bond type
     *                   mapping, capping, and forbidden ends rules.
     * @param rspmFile   the APClass compatibility matrix for ring closures.
     * @param symCntrMap the map of symmetry constraints
     * @throws DENOPTIMException
     */
    public static void defineFragmentSpace(String scaffFile, String fragFile,
            String capFile, String cpmFile, String rcpmFile,
            HashMap<APClass, Double> symCntrMap) throws DENOPTIMException
    {
        HashMap<APClass, ArrayList<APClass>> cpMap = new HashMap<APClass, ArrayList<APClass>>();
        HashMap<String, BondType> boMap = new HashMap<String, BondType>();
        HashMap<APClass, APClass> capMap = new HashMap<APClass, APClass>();
        HashSet<APClass> forbEnds = new HashSet<APClass>();
        if (cpmFile.length() > 0)
        {
            DenoptimIO.readCompatibilityMatrix(cpmFile, cpMap, boMap, capMap,
                    forbEnds);
            apClassBasedApproch = true;
        }
        setCompatibilityMatrix(cpMap);
        setBondOrderMap(boMap);
        setCappingMap(capMap);
        setForbiddenEndList(forbEnds);

        setSymmConstraints(symCntrMap);

        if (rcpmFile != null && rcpmFile.length() > 0)
        {
            HashMap<APClass, ArrayList<APClass>> rcCpMap = new HashMap<APClass, ArrayList<APClass>>();
            DenoptimIO.readRCCompatibilityMatrix(rcpmFile, rcCpMap);
            setRCCompatibilityMatrix(rcCpMap);
        }

        isValid = true;

        // We load first the capping groups because there should not be any
        // template in there.
        if (capFile.length() > 0)
        {
            // TODO-V3 set buildingBlockId
            setCappingLibrary(
                    convertsIACsToVertexes(DenoptimIO.readInLibraryOfFragments(
                            capFile, "capping group"), BBType.CAP));
        }

        // TODO-V3 set buildingBlockId
        fragmentLib = new ArrayList<DENOPTIMVertex>();
        appendToVertexLibrary(
                DenoptimIO.readInLibraryOfFragments(fragFile, "fragment"),
                BBType.FRAGMENT, fragmentLib);

        // TODO-V3 set buildingBlockId
        scaffoldLib = new ArrayList<DENOPTIMVertex>();
        appendToVertexLibrary(
                DenoptimIO.readInLibraryOfFragments(scaffFile, "scaffold"),
                BBType.SCAFFOLD, scaffoldLib);

        // TODO-MF del (used to create SDF versions of empty fragments
        /*
         * EmptyVertex ev = new EmptyVertex(999);
         * ev.addAP(-1,1,1,APClass.make("EmptyAP", 0));
         * ev.addAP(-1,1,1,APClass.make("EmptyAP", 0));
         * ev.addAP(-1,1,1,APClass.make("EmptyAP", 1));
         * ev.addAP(-1,1,1,APClass.make("EmptyAP", 2)); ArrayList<SymmetricSet>
         * lst = new ArrayList<SymmetricSet>(); SymmetricSet ss = new
         * SymmetricSet(new ArrayList<Integer>(Arrays.asList(0,1)));
         * lst.add(ss); ev.setSymmetricAP(lst);
         * 
         * EmptyVertex ev2 = new EmptyVertex(12345);
         * ev2.addAP(-1,1,1,APClass.make("EmptyAP", 0));
         * ev2.addAP(-2,1,1,APClass.make("EmptyAP", 0));
         * 
         * fragmentLib.add(ev); fragmentLib.add(ev2);
         * 
         * DenoptimIO.writeVertexes("/tmp/frags_and_templates.sdf",fragmentLib);
         */

        // TODO-V3: remove: tmp code just for devel phase
        // /*
        if (FragmentSpaceParameters.useTemplates)
        {
            scaffoldLib = new ArrayList<>();
            scaffoldLib.add(DENOPTIMTemplate.getTestScaffoldTemplate());

            fragmentLib.add(DENOPTIMTemplate.getTestFragmentTemplate());

            // fragmentLib.add(DENOPTIMTemplate.getTestFragmentTemplateBis());
            // fragmentLib.add(DENOPTIMTemplate.getTestFragmentTemplateTris());

            System.err.println("WARNING! Running TEMP CODE: Replaced scaffold "
                    + "lib with single test template. Also appending one "
                    + "template to the library of fragments.");

            for (int i = 0; i < FragmentSpace.getFragmentLibrary().size(); i++)
            {
                DENOPTIMVertex v = FragmentSpace.getFragmentLibrary().get(i);
                System.err.println(" " + i + ": " + v.getClass().getName());
                if (v instanceof DENOPTIMTemplate)
                {
                    DENOPTIMTemplate t = (DENOPTIMTemplate) v;
                    System.err.println("    Template ("
                            + t.getInnerGraph().getVertexCount() + " frags):"
                            + t.getInnerGraph());
                }
            }

            // TODO-MF del
            // DenoptimIO.writeVertexes("/tmp/frags_and_templates.sdf",
            // scaffoldLib);
            DenoptimIO.writeVertexes("/tmp/frags_and_templates.sdf",
                    fragmentLib);

            // TODO del
            System.out.println("WRITTEN!");

            // TODO del
            // ArrayList<DENOPTIMVertex> wEmpty = convertsIACsToVertexes(
            // DenoptimIO.readInLibraryOfFragments("/tmp/empty_mols.sdf","fragment"),
            // BBType.FRAGMENT);
            System.out.println("READ-IN!");

        }
        // */

        FragmentSpaceUtils.groupAndClassifyFragments(useAPclassBasedApproach());
    }

    // ------------------------------------------------------------------------------

    /**
     * Processes a list of atom containers and builds a list of vertexes.
     * 
     * @param iacs the list of atom containers.
     * @return the list of vertexes.
     * @throws DENOPTIMException
     */
<<<<<<< HEAD

    // TODO-V3: adapt to templates. Move to IO

=======
    
    //TODO-V3: Move to IO
    
>>>>>>> ea85c001
    private static ArrayList<DENOPTIMVertex> convertsIACsToVertexes(
            ArrayList<IAtomContainer> iacs, BBType bbt) throws DENOPTIMException
    {
        ArrayList<DENOPTIMVertex> list = new ArrayList<DENOPTIMVertex>();
        for (IAtomContainer iac : iacs)
        {
            list.add(convertsIACToVertex(iac, bbt));
        }
        return list;
    }

    // ------------------------------------------------------------------------------

    /**
     * Processes an atom containers and builds a vertex out of it.
<<<<<<< HEAD
     * 
     * @param iac the atom containers.
=======
     * @param iac the  atom containers.
     * @param bbt the type of building block
>>>>>>> ea85c001
     * @return the vertex.
     * @throws DENOPTIMException
     */

    // TODO-V3: Move to IO

    private static DENOPTIMVertex convertsIACToVertex(IAtomContainer iac,
            BBType bbt) throws DENOPTIMException
    {
        DENOPTIMVertex v;
        Object jsonGraph = iac.getProperty(DENOPTIMConstants.GRAPHJSONTAG);
        Object jsonVertex = iac.getProperty(DENOPTIMConstants.VERTEXJSONTAG);
        if (jsonGraph != null)
        {
            DENOPTIMTemplate t = new DENOPTIMTemplate(bbt);
<<<<<<< HEAD
            // TODO-MF del
            System.out.println("Making Template from JSON STRING ");
            // +jsonGraph.toString());
=======
>>>>>>> ea85c001
            DENOPTIMGraph g = DENOPTIMGraph.fromJson(jsonGraph.toString());
            t.setInnerGraph(g);
            v = t;
        } else if (jsonVertex != null)
        {
<<<<<<< HEAD
            // TODO-MF del
            System.out.println("Making an EmptyVertex from JSON STRING ");

=======
>>>>>>> ea85c001
            EmptyVertex ev = EmptyVertex.fromJson(jsonVertex.toString());
            v = ev;
        } else
        {
            v = new DENOPTIMFragment(iac, bbt);
        }
        return v;
    }

    // ------------------------------------------------------------------------------

    /**
     * Checks for valid definition of this fragment space
     * 
     * @return <code>true</code> if this fragment space has been defined
     */
    public static boolean isDefined()
    {
        return isValid;
    }

    // ------------------------------------------------------------------------------

    /**
     * Check usage of APClass-based approach, i.e., uses attachment points with
     * annotated data (i.e., the APClass) to evaluate compatibilities between
     * attachment points.
     * 
     * @return <code>true</code> if this fragment space makes use of
     *         APClass-based approach
     */
    public static boolean useAPclassBasedApproach()
    {
        return apClassBasedApproch;
    }

    // ------------------------------------------------------------------------------

    /**
     * Search for a specific AP on a specific fragment and finds out its class.
     * 
     * @param the identified of a specific attachment point.
     * @return the AP class or null
     */

    public static APClass getAPClassForFragment(IdFragmentAndAP apId)
    {
        APClass cls = null;
        try
        {
            DENOPTIMVertex frg = FragmentSpace.getVertexFromLibrary(
                    apId.getVertexMolType(), apId.getVertexMolId());
            cls = frg.getAttachmentPoints().get(apId.getApId()).getAPClass();
        } catch (Throwable t)
        {
            cls = null;
        }

        return cls;
    }

    // ------------------------------------------------------------------------------

    /**
     * Returns a clone of the requested building block. The type of vertex
     * returned depends on the type stored in the library.
     * 
     * @param fTyp  the type of building block. This basically selects the sub
     *              library from which the building block is taken: 0 for
     *              scaffold (i.e., building blocks that can be used to start a
     *              new graph), 1 for standard building blocks (i.e., can be
     *              used freely to grow or modify an existing graph), or 2 for
     *              capping group (i.e., can be used only to saturate attachment
     *              points that cannot remain unused in a finished graph).
     * @param bbIdx the index (0-based) of the building block in the
     *              corresponding library defied by the type of building block
     *              'bbType'
     * @return a clone of the chosen building block.
     * @throws DENOPTIMException when the given indexes cannot be used, for
     *                           example, any of the indexes is out of range.
     */

    public static DENOPTIMVertex getVertexFromLibrary(BBType fTyp, int bbIdx)
            throws DENOPTIMException
    {
        // WARNING! This is were we first assign the bbTyp and bbIdx to
        // a vertex 'taken' from the library. Note that 'taken' means that we
        // get a slightly modified copy of the vertex. In particular, the
        // objects stores in the library do not have a meaningful value for the
        // two indexes, so after we make a deep copy of them we assign the
        // indexes according to bbTyp and bbIdx.

        String msg = "";
        switch (fTyp)
        {
            case SCAFFOLD:
                if (scaffoldLib == null)
                {
                    msg = "Cannot retrieve scaffolds before initialising the "
                            + "scaffold library.";
                    throw new DENOPTIMException(msg);
                }
                break;
            case FRAGMENT:
                if (fragmentLib == null)
                {
                    msg = "Cannot retrieve fragments before initialising the "
                            + "fragment library.";
                    throw new DENOPTIMException(msg);
                }
                break;
            case CAP:
                if (cappingLib == null)
                {
                    msg = "Cannot retrieve capping groups before initialising"
                            + "the library of capping groups.";
                    throw new DENOPTIMException(msg);
                }
                break;
        }

        DENOPTIMVertex originalVrtx = null;
        switch (fTyp)
        {
            case SCAFFOLD:
                if (bbIdx < scaffoldLib.size())
                {
                    originalVrtx = scaffoldLib.get(bbIdx);
                } else
                {
                    msg = "Mismatch between scaffold bbIdx and size of the library"
                            + ". MolId: " + bbIdx + " FragType: " + fTyp;
                    DENOPTIMLogger.appLogger.log(Level.SEVERE, msg);
                    throw new DENOPTIMException(msg);
                }
                break;

            case FRAGMENT:
                if (bbIdx < fragmentLib.size())
                {
                    originalVrtx = fragmentLib.get(bbIdx);
                } else
                {
                    msg = "Mismatch between fragment bbIdx and size of the "
                            + "library" + ". MolId: " + bbIdx + " FragType: "
                            + fTyp;
                    DENOPTIMLogger.appLogger.log(Level.SEVERE, msg);
                    throw new DENOPTIMException(msg);
                }
                break;

            case CAP:
                if (bbIdx < cappingLib.size())
                {
                    originalVrtx = cappingLib.get(bbIdx);
                } else
                {
                    msg = "Mismatch between capping group bbIdx and size "
                            + "of the library. MolId: " + bbIdx + " FragType: "
                            + fTyp;
                    DENOPTIMLogger.appLogger.log(Level.SEVERE, msg);
                    throw new DENOPTIMException(msg);
                }
                break;

            default:
                msg = "Unknown type of fragment '" + fTyp + "'.";
                DENOPTIMLogger.appLogger.log(Level.SEVERE, msg);
                throw new DENOPTIMException(msg);
<<<<<<< HEAD
=======
            }
            break;
            
        case UNDEFINED:
            msg = "Attempting to take UNDEFINED type of building block from "
                    + "fragment library.";
            DENOPTIMLogger.appLogger.log(Level.WARNING, msg);
            if (bbIdx < fragmentLib.size())
            {
                originalVrtx = fragmentLib.get(bbIdx);
            }
            else
            {
                msg = "Mismatch between fragment bbIdx and size of the "
                                + "library" + ". MolId: " + bbIdx 
                                + " FragType: " + fTyp;
                DENOPTIMLogger.appLogger.log(Level.SEVERE, msg);
                throw new DENOPTIMException(msg);
            }
            break;

        default:
            msg = "Unknown type of fragment '" + fTyp + "'.";
            DENOPTIMLogger.appLogger.log(Level.SEVERE, msg);
            throw new DENOPTIMException(msg);
>>>>>>> ea85c001
        }

        DENOPTIMVertex clone = originalVrtx.clone();

        // TODO-V3: is there a better way to do this in a type-agnostic way?
        if (clone instanceof DENOPTIMFragment)
        {
            ((DENOPTIMFragment) clone).setMolId(bbIdx);
        }
        // TODO-V3 keep it or trash it?
        else if (clone instanceof DENOPTIMTemplate)
        {
            ((DENOPTIMTemplate) clone).setMolId(bbIdx);
        } else
        {
            System.err.println("WARNING! Recovering a vertex that is neither an"
                    + " instance of fragment nor a template. "
                    + "Not setting bbType and bbIdx.");
        }

        return clone;
    }

    // ------------------------------------------------------------------------------

    public static ArrayList<DENOPTIMVertex> getScaffoldLibrary()
    {
        return scaffoldLib;
    }

    // ------------------------------------------------------------------------------

    public static ArrayList<DENOPTIMVertex> getFragmentLibrary()
    {
        return fragmentLib;
    }

    // ------------------------------------------------------------------------------

    public static ArrayList<DENOPTIMVertex> getCappingLibrary()
    {
        return cappingLib;
    }

    // ------------------------------------------------------------------------------

    /**
     * @param capApCls the APClass of the attachment point on the capping group
     * @return all the capping groups which have the given APclass
     */

    public static ArrayList<Integer> getCappingGroupsWithAPClass(
            APClass capApCls)
    {
        ArrayList<Integer> selected = new ArrayList<>();
        for (int i = 0; i < cappingLib.size(); i++)
        {
            APClass apc = null;
            try
            {
                apc = getVertexFromLibrary(BBType.CAP, i).getAttachmentPoints()
                        .get(0).getAPClass();
                if (apc.equals(capApCls))
                {
                    selected.add(i);
                }
            } catch (DENOPTIMException de)
            {
                // nothing
            }
        }
        return selected;
    }

    // ------------------------------------------------------------------------------

    /**
     * Load info from a compatibility matrix file. This method imports
     * information such as the compatibility matrix, bond order map, and
     * forbidden ends from a compatibility matrix file (i.e., a formatted text
     * file using DENOPTIM keyword. This overrides any previous setting of such
     * information in this FragmentSpace.
     * 
     * @param inFile the pathname of the compatibility matrix file
     */

    public static void importCompatibilityMatrixFromFile(String inFile)
            throws DENOPTIMException
    {
        setCompatibilityMatrix(new HashMap<APClass, ArrayList<APClass>>());
        setBondOrderMap(new HashMap<String, BondType>());
        setCappingMap(new HashMap<APClass, APClass>());
        setForbiddenEndList(new HashSet<APClass>());
        DenoptimIO.readCompatibilityMatrix(inFile, compatMap, bondOrderMap,
                cappingMap, forbiddenEndList);
    }

    // ------------------------------------------------------------------------------

    /**
     * Load info for ring closures compatibilities from a compatibility matrix
     * file.
     * 
     * @param inFile the pathname of the RC-compatibility matrix file
     */

    public static void importRCCompatibilityMatrixFromFile(String inFile)
            throws DENOPTIMException
    {
        setRCCompatibilityMatrix(new HashMap<APClass, ArrayList<APClass>>());
        DenoptimIO.readRCCompatibilityMatrix(inFile, rcCompatMap);
    }

    // ------------------------------------------------------------------------------

    public static HashMap<APClass, ArrayList<APClass>> getCompatibilityMatrix()
    {
        return compatMap;
    }

    // ------------------------------------------------------------------------------

    /**
     * 
     * @param aPC1
     * @return the list of compatible APClasses. Can be empty but not null.
     */
    public static ArrayList<APClass> getCompatibleAPClasses(APClass aPC1)
    {
        if (compatMap.containsKey(aPC1))
        {
            return compatMap.get(aPC1);
        } else
        {
            // TODO-V3: now we need to do this because we cannot ensure that all
            // instances of a specific APClass refer to the same object
            for (APClass k : compatMap.keySet())
            {
                if (k.equals(aPC1))
                {
                    return compatMap.get(k);
                }
            }
        }
        return new ArrayList<APClass>();
    }

    // ------------------------------------------------------------------------------

    /**
     * Returns the compatibility matrix for ring closing fragment-fragment
     * connections or <code>null</code> if not provided in the parameters file.
     * 
     * @return
     */

    public static HashMap<APClass, ArrayList<APClass>> getRCCompatibilityMatrix()
    {
        return rcCompatMap;
    }

    // ------------------------------------------------------------------------------

    public static HashMap<String, BondType> getBondOrderMap()
    {
        return bondOrderMap;
    }

    // ------------------------------------------------------------------------------

    /**
     * Returns the bond order for the given APClass, if defined.
     * 
     * @param apclass the APclass to be converted into bond order
     * @return the bond order as an integer, or 1 if either the Fragment space
     *         is not defined, that is, the bond order map is <code>null</code>,
     *         or a fully defined map does not include any mapping for the given
     *         APClass.
     */
    public static BondType getBondOrderForAPClass(String apclass)
    {
        String apRule = apclass.split(DENOPTIMConstants.SEPARATORAPPROPSCL)[0];
        if (bondOrderMap == null)
        {
            String msg = "Attempting to get bond order, but no "
                    + "FragmentSpace defined (i.e., null BondOrderMap). "
                    + "Assuming edge represents an " + BondType.UNDEFINED
                    + " bond.";
            DENOPTIMLogger.appLogger.log(Level.WARNING, msg);

            // Exception e = new Exception(msg);
            // e.printStackTrace();

            return BondType.UNDEFINED;
        } else
        {
            return bondOrderMap.getOrDefault(apRule, BondType.UNDEFINED);
        }
    }

    // ------------------------------------------------------------------------------

    public static HashMap<APClass, APClass> getCappingMap()
    {
        return cappingMap;
    }

    // ------------------------------------------------------------------------------

    /**
     * @param srcApClass the attachment point class of the attachment point to
     *                   be capped
     * @return the APClass of the capping group or null
     */

    public static APClass getAPClassOfCappingVertex(APClass srcApClass)
    {
        return cappingMap.get(srcApClass);
    }

    // ------------------------------------------------------------------------------

    public static Set<APClass> getForbiddenEndList()
    {
        return forbiddenEndList;
    }

    // ------------------------------------------------------------------------------

    /**
     * Return the set of APClasses that used in the compatibility matrix for the
     * growing graph APs. Note these APClasses do include subclasses. For
     * example, for AP with class <code>MyAPClass:0</code> the <code>0</code> is
     * the subclass.
     * 
     * @return the lst of APClasses
     */

    public static Set<APClass> getAllAPClassesFromCPMap()
    {
        return FragmentSpace.getCompatibilityMatrix().keySet();
    }

    // ------------------------------------------------------------------------------

    /**
     * Return the set of APClasses that are defined in the bond order map. Note
     * the APClasses in the bond order map fo not include the subclass. For
     * example, for AP with class <code>MyAPClass:0</code> the map stores only
     * <code>MyAPClass</code>.
     * 
     * @return the lst of APClasses
     */

    public static Set<String> getAllAPClassesFromBOMap()
    {
        return FragmentSpace.getBondOrderMap().keySet();
    }

    // ------------------------------------------------------------------------------

    public static HashMap<Integer, ArrayList<Integer>> getMapOfFragsPerNumAps()
    {
        return fragPoolPerNumAP;
    }

    // ------------------------------------------------------------------------------

    /**
     * Returns the list of fragments with given number of APs
     * 
     * @param nAps the number of attachment points
     * @return the list of fragments as indexes in the library of fragments.
     */

    public static ArrayList<Integer> getFragsWithNumAps(int nAps)
    {
        ArrayList<Integer> lst = new ArrayList<>();
        if (fragPoolPerNumAP.containsKey(nAps))
        {
            lst = fragPoolPerNumAP.get(nAps);
        }
        return lst;
    }

    // ------------------------------------------------------------------------------

    public static HashMap<Integer, ArrayList<APClass>> getMapAPClassesPerFragment()
    {
        return apClassesPerFrag;
    }

    // ------------------------------------------------------------------------------

    /**
     * Returns the APclasses associated with a given fragment.
     * 
     * @param fragId the index of the fragment in the library
     * @return the list of APclasses found of the fragment
     */

    public static ArrayList<APClass> getAPClassesPerFragment(int fragId)
    {
        return apClassesPerFrag.get(fragId);
    }

    // ------------------------------------------------------------------------------

    public static HashMap<APClass, ArrayList<ArrayList<Integer>>> getMapFragsAPsPerAPClass()
    {
        return fragsApsPerApClass;
    }

    // ------------------------------------------------------------------------------

    /**
     * Returns the list of attachment points with the given class. The returned
     * identifiers have <code>vertex_id</code>=-1 because these APs are only on
     * the individual fragments held in the library and do not belong to any
     * graph.
     * 
     * @param apc
     * @return the list of AP identifiers.
     */

    public static ArrayList<IdFragmentAndAP> getFragsWithAPClass(APClass apc)
    {
        ArrayList<IdFragmentAndAP> lst = new ArrayList<IdFragmentAndAP>();

        if (fragsApsPerApClass.containsKey(apc))
        {
            for (ArrayList<Integer> idxs : fragsApsPerApClass.get(apc))
            {
                IdFragmentAndAP apId = new IdFragmentAndAP(-1, // vertexId
                        idxs.get(0), // MolId,
                        BBType.FRAGMENT, idxs.get(1), // ApId
                        -1, // noVSym
                        -1);// noAPSym
                lst.add(apId);
            }
        }
        return lst;
    }

    // ------------------------------------------------------------------------------

    /**
     * Searches for all building blocks that are compatible with the given list
     * of APs.
     * 
     * @param srcAPs the identifiers of APs meant to hold any of the desired
     *               fragments.
     * @return a list of fragments.
     */
    public static ArrayList<DENOPTIMVertex> getFragmentsCompatibleWithTheseAPs(
            ArrayList<IdFragmentAndAP> srcAPs)
    {
        // First we get all possible APs on any fragment
        ArrayList<IdFragmentAndAP> compatFragAps = FragmentSpace
                .getFragAPsCompatibleWithTheseAPs(srcAPs);

        // then keep unique fragment identifiers, and store unique
        Set<Integer> compatFragIds = new HashSet<Integer>();
        for (IdFragmentAndAP apId : compatFragAps)
        {
            compatFragIds.add(apId.getVertexMolId());
        }

        // Then we pack-up the selected list of fragments
        ArrayList<DENOPTIMVertex> compatFrags = new ArrayList<DENOPTIMVertex>();
        for (Integer fid : compatFragIds)
        {
            try
            {
                compatFrags.add(FragmentSpace
                        .getVertexFromLibrary(BBType.FRAGMENT, fid));
            } catch (DENOPTIMException e)
            {
                System.err.println("Exception while trying to get fragment '"
                        + fid + "'!");
                e.printStackTrace();
            }
        }

        return compatFrags;
    }

    // ------------------------------------------------------------------------------

    /**
     * Searches for all APs that are compatible with the given list of APs.
     * 
     * @param srcAPs the identifiers of APs meant to hold any of the desired
     *               fragments.
     * @return a list of identifiers for APs on fragments in the library.
     */
    public static ArrayList<IdFragmentAndAP> getFragAPsCompatibleWithTheseAPs(
            ArrayList<IdFragmentAndAP> srcAPs)
    {
        ArrayList<IdFragmentAndAP> compFrAps = new ArrayList<IdFragmentAndAP>();
        boolean first = true;
        for (IdFragmentAndAP apId : srcAPs)
        {
            APClass srcApCls = getAPClassForFragment(apId);
            ArrayList<IdFragmentAndAP> compForOne = getFragAPsCompatibleWithClass(
                    srcApCls);

            if (first)
            {
                compFrAps.addAll(compForOne);
                first = false;
                continue;
            }

            ArrayList<IdFragmentAndAP> toKeep = new ArrayList<IdFragmentAndAP>();
            for (IdFragmentAndAP candAp : compFrAps)
            {
                for (IdFragmentAndAP newId : compForOne)
                {
                    if (newId.sameFragAndAp(candAp))
                    {
                        toKeep.add(candAp);
                        break;
                    }
                }
            }

            compFrAps = toKeep;

            if (compFrAps.size() == 0)
            {
                break;
            }
        }

        return compFrAps;
    }

    // ------------------------------------------------------------------------------

    /**
     * Returns the list of attachment points found in the fragment space and
     * that are compatible with a given AP class. Multiple APs can be found for
     * each fragment.
     * 
     * @param aPC1 the AP class for which we want compatible APs.
     */

    public static ArrayList<IdFragmentAndAP> getFragAPsCompatibleWithClass(
            APClass aPC1)
    {
        ArrayList<IdFragmentAndAP> compatFragAps = new ArrayList<IdFragmentAndAP>();

        // Take the compatible AP classes
        ArrayList<APClass> compatApClasses = FragmentSpace
                .getCompatibleAPClasses(aPC1);

        // Find all APs with any compatible class
        if (compatApClasses != null)
        {
            for (APClass compClass : compatApClasses)
            {
                compatFragAps
                        .addAll(FragmentSpace.getFragsWithAPClass(compClass));
            }
        }

        // TODO-V3: keep or trash?
        if (compatFragAps.size() == 0)
        {
            System.out.println("WARNING: No compatible AP found in the "
                    + "fragment space for APClass '" + aPC1 + "'.");
        }

        return compatFragAps;
    }

    // ------------------------------------------------------------------------------

    /**
     * Checks if the symmetry settings impose use of symmetry on attachment
     * points of the given AP class. The value returned is the result of the
     * action of symmetry-related keyword affecting the definition of this
     * FragmentSpace.
     * 
     * @param apClass the attachment point class
     * @return <code>true<code> if symmetry has the applied on APs of the given
     *         class
     */

    public static boolean imposeSymmetryOnAPsOfClass(APClass apClass)
    {
        boolean res = true;
        if (hasSymmetryConstrain(apClass))
        {
            if (getSymmetryConstrain(apClass) < (1.0
                    - DENOPTIMConstants.FLOATCOMPARISONTOLERANCE))
            {
                res = false;
            }
        } else
        {
            if (!FragmentSpaceParameters.enforceSymmetry())
            {
                res = false;
            }
        }
        return res;
    }

    // ------------------------------------------------------------------------------

    /**
     * Checks if there is a constraint on the constitutional symmetry
     * probability for the given AP class.
     * 
     * @param apClass the attachment point class
     * @return <code>true<code> if there is a constraint on the constitutional
     *         symmetry probability for the given AP class.
     */

    public static boolean hasSymmetryConstrain(APClass apClass)
    {
        return symmConstraints.containsKey(apClass);
    }

    // ------------------------------------------------------------------------------

    /**
     * Return the constitutional symmetry constrain for the given APclass, or
     * null. The constrain is a fixed probability that is not dependent on the
     * distance from the root of the DENOPTIMGraph (i.e. the level).
     * 
     * @param apClass the attachment point class
     * @return the constrained value of the symmetric substitution probability
     *         (0.0 - 1.0).
     */

    public static double getSymmetryConstrain(APClass apClass)
    {
        return symmConstraints.get(apClass);
    }

    // ------------------------------------------------------------------------------

    public static void setScaffoldLibrary(ArrayList<DENOPTIMVertex> lib)
    {
        scaffoldLib = lib;
    }

<<<<<<< HEAD
    // ------------------------------------------------------------------------------

    public static void appendToVertexLibrary(ArrayList<IAtomContainer> list,
=======
    //TODO-V3 mode to DenoptimIO
    public static void appendToVertexLibrary(ArrayList<IAtomContainer>list, 
>>>>>>> ea85c001
            BBType bbt, ArrayList<DENOPTIMVertex> library)
    {
        for (IAtomContainer iac : list)
        {
            DENOPTIMVertex v = null;
            try
            {
                v = convertsIACToVertex(iac, bbt);
            } catch (Throwable e)
            {
                // TODO Auto-generated catch block
                e.printStackTrace();
                System.err.println("ERROR! Could not import " + bbt
                        + ". Failed " + "conversion of IAtomContainer to " + bbt
                        + ".");
                System.exit(-1);
                ;
            }
            library.add(v);
        }
    }

    // ------------------------------------------------------------------------------

    public static void setFragmentLibrary(ArrayList<DENOPTIMVertex> lib)
    {
        fragmentLib = lib;
    }

    // ------------------------------------------------------------------------------

    public static void setCappingLibrary(ArrayList<DENOPTIMVertex> lib)
    {
        cappingLib = lib;
    }

    // ------------------------------------------------------------------------------

    public static void setCompatibilityMatrix(
            HashMap<APClass, ArrayList<APClass>> map)
    {
        compatMap = map;
    }

    // ------------------------------------------------------------------------------

    public static void setRCCompatibilityMatrix(
            HashMap<APClass, ArrayList<APClass>> map)
    {
        rcCompatMap = map;
    }

    // ------------------------------------------------------------------------------

    public static void setBondOrderMap(HashMap<String, BondType> map)
    {
        bondOrderMap = map;
    }

    // ------------------------------------------------------------------------------

    public static void setCappingMap(HashMap<APClass, APClass> map)
    {
        cappingMap = map;
    }

    // ------------------------------------------------------------------------------

    public static void setForbiddenEndList(Set<APClass> lst)
    {
        forbiddenEndList = lst;
    }

    // ------------------------------------------------------------------------------

    public static void setFragPoolPerNumAP(
            HashMap<Integer, ArrayList<Integer>> map)
    {
        fragPoolPerNumAP = map;
    }

    // ------------------------------------------------------------------------------

    public static void setFragsApsPerApClass(
            HashMap<APClass, ArrayList<ArrayList<Integer>>> map)
    {
        fragsApsPerApClass = map;
    }

    // ------------------------------------------------------------------------------

    public static void setAPClassesPerFrag(
            HashMap<Integer, ArrayList<APClass>> map)
    {
        apClassesPerFrag = map;
    }

    // ------------------------------------------------------------------------------

    public static void setSymmConstraints(HashMap<APClass, Double> map)
    {
        symmConstraints = map;
    }

    // ------------------------------------------------------------------------------

    /**
     * Clears all settings of this fragment space. All fields changed to
     * <code>null</code>.
     */
    public static void clearAll()
    {
        scaffoldLib = null;
        fragmentLib = null;
        cappingLib = null;
        compatMap = null;
        rcCompatMap = null;
        bondOrderMap = null;
        cappingMap = null;
        forbiddenEndList = null;
        fragPoolPerNumAP = null;
        apClassesPerFrag = null;
        fragsApsPerApClass = null;
        symmConstraints = null;
        isValid = false;
    }

    // ------------------------------------------------------------------------------

}<|MERGE_RESOLUTION|>--- conflicted
+++ resolved
@@ -156,8 +156,6 @@
      *                   cap free attachment points (i.e., the capping groups).
      * @param cpmFile    pathname to the compatibility matrix, bond type
      *                   mapping, capping, and forbidden ends rules.
-     * @param rspmFile   the APClass compatibility matrix for ring closures.
-     * @param symCntrMap the map of symmetry constraints
      * @throws DENOPTIMException
      */
     public static void defineFragmentSpace(String scaffFile, String fragFile,
@@ -232,7 +230,7 @@
      *                   cap free attachment points (i.e., the capping groups).
      * @param cpmFile    pathname to the compatibility matrix, bond type
      *                   mapping, capping, and forbidden ends rules.
-     * @param rspmFile   the APClass compatibility matrix for ring closures.
+     * @param rcpmFile   the APClass compatibility matrix for ring closures.
      * @param symCntrMap the map of symmetry constraints
      * @throws DENOPTIMException
      */
@@ -367,15 +365,10 @@
      * @return the list of vertexes.
      * @throws DENOPTIMException
      */
-<<<<<<< HEAD
-
-    // TODO-V3: adapt to templates. Move to IO
-
-=======
+
     
     //TODO-V3: Move to IO
-    
->>>>>>> ea85c001
+
     private static ArrayList<DENOPTIMVertex> convertsIACsToVertexes(
             ArrayList<IAtomContainer> iacs, BBType bbt) throws DENOPTIMException
     {
@@ -391,13 +384,8 @@
 
     /**
      * Processes an atom containers and builds a vertex out of it.
-<<<<<<< HEAD
-     * 
-     * @param iac the atom containers.
-=======
      * @param iac the  atom containers.
      * @param bbt the type of building block
->>>>>>> ea85c001
      * @return the vertex.
      * @throws DENOPTIMException
      */
@@ -413,23 +401,11 @@
         if (jsonGraph != null)
         {
             DENOPTIMTemplate t = new DENOPTIMTemplate(bbt);
-<<<<<<< HEAD
-            // TODO-MF del
-            System.out.println("Making Template from JSON STRING ");
-            // +jsonGraph.toString());
-=======
->>>>>>> ea85c001
             DENOPTIMGraph g = DENOPTIMGraph.fromJson(jsonGraph.toString());
             t.setInnerGraph(g);
             v = t;
         } else if (jsonVertex != null)
         {
-<<<<<<< HEAD
-            // TODO-MF del
-            System.out.println("Making an EmptyVertex from JSON STRING ");
-
-=======
->>>>>>> ea85c001
             EmptyVertex ev = EmptyVertex.fromJson(jsonVertex.toString());
             v = ev;
         } else
@@ -471,7 +447,7 @@
     /**
      * Search for a specific AP on a specific fragment and finds out its class.
      * 
-     * @param the identified of a specific attachment point.
+     * @param apId the identified of a specific attachment point.
      * @return the AP class or null
      */
 
@@ -558,7 +534,8 @@
                 if (bbIdx < scaffoldLib.size())
                 {
                     originalVrtx = scaffoldLib.get(bbIdx);
-                } else
+                }
+                else
                 {
                     msg = "Mismatch between scaffold bbIdx and size of the library"
                             + ". MolId: " + bbIdx + " FragType: " + fTyp;
@@ -571,11 +548,12 @@
                 if (bbIdx < fragmentLib.size())
                 {
                     originalVrtx = fragmentLib.get(bbIdx);
-                } else
+                }
+                else
                 {
                     msg = "Mismatch between fragment bbIdx and size of the "
-                            + "library" + ". MolId: " + bbIdx + " FragType: "
-                            + fTyp;
+                            + "library" + ". MolId: " + bbIdx
+                            + " FragType: " + fTyp;
                     DENOPTIMLogger.appLogger.log(Level.SEVERE, msg);
                     throw new DENOPTIMException(msg);
                 }
@@ -585,11 +563,30 @@
                 if (bbIdx < cappingLib.size())
                 {
                     originalVrtx = cappingLib.get(bbIdx);
-                } else
+                }
+                else
                 {
                     msg = "Mismatch between capping group bbIdx and size "
-                            + "of the library. MolId: " + bbIdx + " FragType: "
-                            + fTyp;
+                            + "of the library. MolId: " + bbIdx
+                            + " FragType: " + fTyp;
+                    DENOPTIMLogger.appLogger.log(Level.SEVERE, msg);
+                    throw new DENOPTIMException(msg);
+                }
+                break;
+
+            case UNDEFINED:
+                msg = "Attempting to take UNDEFINED type of building block from "
+                        + "fragment library.";
+                DENOPTIMLogger.appLogger.log(Level.WARNING, msg);
+                if (bbIdx < fragmentLib.size())
+                {
+                    originalVrtx = fragmentLib.get(bbIdx);
+                }
+                else
+                {
+                    msg = "Mismatch between fragment bbIdx and size of the "
+                            + "library" + ". MolId: " + bbIdx
+                            + " FragType: " + fTyp;
                     DENOPTIMLogger.appLogger.log(Level.SEVERE, msg);
                     throw new DENOPTIMException(msg);
                 }
@@ -599,36 +596,7 @@
                 msg = "Unknown type of fragment '" + fTyp + "'.";
                 DENOPTIMLogger.appLogger.log(Level.SEVERE, msg);
                 throw new DENOPTIMException(msg);
-<<<<<<< HEAD
-=======
-            }
-            break;
-            
-        case UNDEFINED:
-            msg = "Attempting to take UNDEFINED type of building block from "
-                    + "fragment library.";
-            DENOPTIMLogger.appLogger.log(Level.WARNING, msg);
-            if (bbIdx < fragmentLib.size())
-            {
-                originalVrtx = fragmentLib.get(bbIdx);
-            }
-            else
-            {
-                msg = "Mismatch between fragment bbIdx and size of the "
-                                + "library" + ". MolId: " + bbIdx 
-                                + " FragType: " + fTyp;
-                DENOPTIMLogger.appLogger.log(Level.SEVERE, msg);
-                throw new DENOPTIMException(msg);
-            }
-            break;
-
-        default:
-            msg = "Unknown type of fragment '" + fTyp + "'.";
-            DENOPTIMLogger.appLogger.log(Level.SEVERE, msg);
-            throw new DENOPTIMException(msg);
->>>>>>> ea85c001
-        }
-
+        }
         DENOPTIMVertex clone = originalVrtx.clone();
 
         // TODO-V3: is there a better way to do this in a type-agnostic way?
@@ -1177,14 +1145,8 @@
         scaffoldLib = lib;
     }
 
-<<<<<<< HEAD
-    // ------------------------------------------------------------------------------
-
-    public static void appendToVertexLibrary(ArrayList<IAtomContainer> list,
-=======
     //TODO-V3 mode to DenoptimIO
-    public static void appendToVertexLibrary(ArrayList<IAtomContainer>list, 
->>>>>>> ea85c001
+    public static void appendToVertexLibrary(ArrayList<IAtomContainer>list,
             BBType bbt, ArrayList<DENOPTIMVertex> library)
     {
         for (IAtomContainer iac : list)
