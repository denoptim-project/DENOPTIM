/*
 *   DENOPTIM
 *   Copyright (C) 2019 Vishwesh Venkatraman <vishwesh.venkatraman@ntnu.no> and
 *   Marco Foscato <marco.foscato@uib.no>
 * 
 *   This program is free software: you can redistribute it and/or modify
 *   it under the terms of the GNU Affero General Public License as published
 *   by the Free Software Foundation, either version 3 of the License, or
 *   (at your option) any later version.
 *
 *   This program is distributed in the hope that it will be useful,
 *   but WITHOUT ANY WARRANTY; without even the implied warranty of
 *   MERCHANTABILITY or FITNESS FOR A PARTICULAR PURPOSE.  See the
 *   GNU Affero General Public License for more details.
 *
 *   You should have received a copy of the GNU Affero General Public License
 *   along with this program.  If not, see <http://www.gnu.org/licenses/>.
 */

package denoptim.fragspace;

import java.util.ArrayList;
import java.util.HashMap;
import java.util.HashSet;
import java.util.Set;
import java.util.concurrent.atomic.AtomicInteger;
import java.util.logging.Level;

import org.openscience.cdk.interfaces.IAtomContainer;

import denoptim.constants.DENOPTIMConstants;
import denoptim.exception.DENOPTIMException;
import denoptim.io.DenoptimIO;
import denoptim.logging.DENOPTIMLogger;
import denoptim.molecule.APClass;
import denoptim.molecule.DENOPTIMEdge.BondType;
import denoptim.molecule.DENOPTIMFragment;
import denoptim.molecule.DENOPTIMFragment.BBType;
import denoptim.molecule.DENOPTIMTemplate;
import denoptim.molecule.DENOPTIMVertex;

/**
 * Class defining the fragment space
 * 
 * @author Vishwesh Venkatraman
 * @author Marco Foscato
 */
public class FragmentSpace
{
    /**
     * Data structure containing the molecular representation of building
     * blocks: scaffolds section - fragments that can be used as seeds to grow a
     * new molecule. WARNING! The objects stores in the library do not have a
     * meaningful value for the two indexes representing the type of building
     * block and the position of the list of all building blocks of that type.
     */
    private static ArrayList<DENOPTIMVertex> scaffoldLib = null;

    /**
     * Data structure containing the molecular representation of building
     * blocks: fragment section - fragments for general use. WARNING! The
     * objects stores in the library do not have a meaningful value for the two
     * indexes representing the type of building block and the position of the
     * list of all building blocks of that type.
     */
    private static ArrayList<DENOPTIMVertex> fragmentLib = null;

    /**
     * Data structure containing the molecular representation of building
     * blocks: capping group section - fragments with only one attachment point
     * used to saturate unused attachment points on a graph. WARNING! The
     * objects stores in the library do not have a meaningful value for the two
     * indexes representing the type of building block and the position of the
     * list of all building blocks of that type.
     */
    private static ArrayList<DENOPTIMVertex> cappingLib = null;

    /**
     * Data structure that stored the true entries of the attachment point
     * classes compatibility matrix
     */
    private static HashMap<APClass, ArrayList<APClass>> compatMap;

    /**
     * Data structure that stores compatible APclasses for joining APs in
     * ring-closing bonds. Symmetric, purpose specific compatibility matrix.
     */
    private static HashMap<APClass, ArrayList<APClass>> rcCompatMap;

    /**
     * Data structure that stores the correspondence between bond order and
     * attachment point class.
     */
    private static HashMap<String, BondType> bondOrderMap;

    /**
     * Data structure that stores the AP-classes to be used to cap unused APS on
     * the growing molecule.
     */
    private static HashMap<APClass, APClass> cappingMap;

    /**
     * Data structure that stores AP classes that cannot be held unused
     */
    private static Set<APClass> forbiddenEndList;

    /**
     * Clusters of fragments based on the number of APs
     */
    private static HashMap<Integer, ArrayList<Integer>> fragPoolPerNumAP;

    /**
     * List of APClasses per each fragment
     */
    private static HashMap<Integer, ArrayList<APClass>> apClassesPerFrag;

    /**
     * Clusters of fragments'AP based on AP classes
     */
    private static HashMap<APClass, ArrayList<ArrayList<Integer>>> fragsApsPerApClass;

    /**
     * APclass-specific constraints to constitutional symmetry
     */
    private static HashMap<APClass, Double> symmConstraints;

    /**
     * Flag defining use of AP class-based approach
     */
    protected static boolean apClassBasedApproch = false;

    /**
     * Flag signalling that this fragment space was built and validated
     */
    private static boolean isValid = false;

    /**
     * Index used to keep the order in a list of attachment points
     */
    public static AtomicInteger apID = new AtomicInteger();

    // ------------------------------------------------------------------------------

    /**
     * Define all components of a fragment space that implements the attachment
     * point class-approach.
     * 
     * @param scaffFile  pathname to library of fragments used to start the
     *                   construction of any new graph (i.e., seed or root
     *                   fragments, a.k.a. scaffolds).
     * @param fragFile   pathname to the library of fragments for general
     *                   purpose.
     * @param capFile    pathname to the library of single-AP fragments used to
     *                   cap free attachment points (i.e., the capping groups).
     * @param cpmFile    pathname to the compatibility matrix, bond type
     *                   mapping, capping, and forbidden ends rules.
     * @throws DENOPTIMException
     */
    public static void defineFragmentSpace(String scaffFile, String fragFile,
            String capFile, String cpmFile) throws DENOPTIMException
    {
        defineFragmentSpace(scaffFile, fragFile, capFile, cpmFile, "",
                new HashMap<APClass, Double>());
    }

    // ------------------------------------------------------------------------------

    /**
     * Define all components of a fragment space that implements the attachment
     * point class-approach.
     * 
     * @param scaffLib library of fragments used to start the construction of
     *                 any new graph (i.e., seed or root fragments, a.k.a.
     *                 scaffolds).
     * @param fragLib  library of fragments for general purpose.
     * @param cappLib  library of single-AP fragments used to cap free
     *                 attachment points (i.e., the capping groups).
     * @param cpMap    the APClass compatibility map. This data structure is a
     *                 map of the APClass-on-growing-graph (key) to list of
     *                 permitted APClasses on incoming fragment (values).
     * @param boMap    the map of APClass into bond order. This data structure
     *                 is a map of APClass (keys) to bond order as integer
     *                 (values).
     * @param capMap   the capping rules. This data structure is a map of
     *                 APClass-to-cap (keys) to APClass-of-capping-group
     *                 (values).
     * @param forbEnds the list of forbidden ends, i.e., APClasses that cannot
     *                 be left unused neither capped.
     * @param rcCpMap  the APClass compatibility matrix for ring closures.
     * @throws DENOPTIMException
     */
    public static void defineFragmentSpace(ArrayList<DENOPTIMVertex> scaffLib,
            ArrayList<DENOPTIMVertex> fragLib,
            ArrayList<DENOPTIMVertex> cappLib,
            HashMap<APClass, ArrayList<APClass>> cpMap,
            HashMap<String, BondType> boMap, HashMap<APClass, APClass> capMap,
            HashSet<APClass> forbEnds,
            HashMap<APClass, ArrayList<APClass>> rcCpMap)
            throws DENOPTIMException
    {
        setScaffoldLibrary(scaffLib);
        setFragmentLibrary(fragLib);
        setCappingLibrary(cappLib);
        setCompatibilityMatrix(cpMap);
        apClassBasedApproch = true;
        setBondOrderMap(boMap);
        setCappingMap(capMap);
        setForbiddenEndList(forbEnds);
        setRCCompatibilityMatrix(rcCpMap);

        FragmentSpaceUtils.groupAndClassifyFragments(apClassBasedApproch);

        isValid = true;
    }

    // ------------------------------------------------------------------------------

    /**
     * Define all components of a fragment space that implements the attachment
     * point class-approach.
     * 
     * @param scaffFile  pathname to library of fragments used to start the
     *                   construction of any new graph (i.e., seed or root
     *                   fragments, a.k.a. scaffolds).
     * @param fragFile   pathname to the library of fragments for general
     *                   purpose.
     * @param capFile    pathname to the library of single-AP fragments used to
     *                   cap free attachment points (i.e., the capping groups).
     * @param cpmFile    pathname to the compatibility matrix, bond type
     *                   mapping, capping, and forbidden ends rules.
     * @param rcpmFile   the APClass compatibility matrix for ring closures.
     * @param symCntrMap the map of symmetry constraints
     * @throws DENOPTIMException
     */
    public static void defineFragmentSpace(String scaffFile, String fragFile,
            String capFile, String cpmFile, String rcpmFile,
            HashMap<APClass, Double> symCntrMap) throws DENOPTIMException
    {
        HashMap<APClass, ArrayList<APClass>> cpMap = new HashMap<APClass, ArrayList<APClass>>();
        HashMap<String, BondType> boMap = new HashMap<String, BondType>();
        HashMap<APClass, APClass> capMap = new HashMap<APClass, APClass>();
        HashSet<APClass> forbEnds = new HashSet<APClass>();
        if (cpmFile.length() > 0)
        {
            DenoptimIO.readCompatibilityMatrix(cpmFile, cpMap, boMap, capMap,
                    forbEnds);
            apClassBasedApproch = true;
        }
        setCompatibilityMatrix(cpMap);
        setBondOrderMap(boMap);
        setCappingMap(capMap);
        setForbiddenEndList(forbEnds);

        setSymmConstraints(symCntrMap);

        if (rcpmFile != null && rcpmFile.length() > 0)
        {
            HashMap<APClass, ArrayList<APClass>> rcCpMap = new HashMap<APClass, ArrayList<APClass>>();
            DenoptimIO.readRCCompatibilityMatrix(rcpmFile, rcCpMap);
            setRCCompatibilityMatrix(rcCpMap);
        }

        isValid = true;

        // We load first the capping groups because there should not be any
        // template in there.
        if (capFile.length() > 0)
        {
<<<<<<< HEAD
            // TODO-V3 set buildingBlockId
            setCappingLibrary(
                    convertsIACsToVertexes(DenoptimIO.readInLibraryOfFragments(
                            capFile, "capping group"), BBType.CAP));
=======
            //TODO-V3 set buildingBlockId
            setCappingLibrary(convertsIACsToVertexes(
                    DenoptimIO.readDENOPTIMVertexFromSDFile(capFile,
                    "capping group"),BBType.CAP));
>>>>>>> a563421b
        }

        // TODO-V3 set buildingBlockId
        fragmentLib = new ArrayList<DENOPTIMVertex>();
<<<<<<< HEAD
        appendToVertexLibrary(
                DenoptimIO.readInLibraryOfFragments(fragFile, "fragment"),
                BBType.FRAGMENT, fragmentLib);

        // TODO-V3 set buildingBlockId
        scaffoldLib = new ArrayList<DENOPTIMVertex>();
        appendToVertexLibrary(
                DenoptimIO.readInLibraryOfFragments(scaffFile, "scaffold"),
                BBType.SCAFFOLD, scaffoldLib);
=======
        DenoptimIO.appendToVertexLibrary(DenoptimIO.readDENOPTIMVertexFromSDFile(
                fragFile,"fragment"),BBType.FRAGMENT,fragmentLib);
        
        //TODO-V3 set buildingBlockId
        scaffoldLib = new ArrayList<DENOPTIMVertex>();
        DenoptimIO.appendToVertexLibrary(DenoptimIO.readDENOPTIMVertexFromSDFile(
                        scaffFile,"scaffold"),BBType.SCAFFOLD,scaffoldLib);
>>>>>>> a563421b

        // TODO-MF del (used to create SDF versions of empty fragments
        /*
         * EmptyVertex ev = new EmptyVertex(999);
         * ev.addAP(-1,1,1,APClass.make("EmptyAP", 0));
         * ev.addAP(-1,1,1,APClass.make("EmptyAP", 0));
         * ev.addAP(-1,1,1,APClass.make("EmptyAP", 1));
         * ev.addAP(-1,1,1,APClass.make("EmptyAP", 2)); ArrayList<SymmetricSet>
         * lst = new ArrayList<SymmetricSet>(); SymmetricSet ss = new
         * SymmetricSet(new ArrayList<Integer>(Arrays.asList(0,1)));
         * lst.add(ss); ev.setSymmetricAP(lst);
         * 
         * EmptyVertex ev2 = new EmptyVertex(12345);
         * ev2.addAP(-1,1,1,APClass.make("EmptyAP", 0));
         * ev2.addAP(-2,1,1,APClass.make("EmptyAP", 0));
         * 
         * fragmentLib.add(ev); fragmentLib.add(ev2);
         * 
         * DenoptimIO.writeVertexes("/tmp/frags_and_templates.sdf",fragmentLib);
         */

        // TODO-V3: remove: tmp code just for devel phase
        // /*
        if (FragmentSpaceParameters.useTemplates)
        {
            scaffoldLib = new ArrayList<>();
            scaffoldLib.add(DENOPTIMTemplate.getTestScaffoldTemplate());

            fragmentLib.add(DENOPTIMTemplate.getTestFragmentTemplate());

            // fragmentLib.add(DENOPTIMTemplate.getTestFragmentTemplateBis());
            // fragmentLib.add(DENOPTIMTemplate.getTestFragmentTemplateTris());

            System.err.println("WARNING! Running TEMP CODE: Replaced scaffold "
                    + "lib with single test template. Also appending one "
                    + "template to the library of fragments.");

            for (int i = 0; i < FragmentSpace.getFragmentLibrary().size(); i++)
            {
                DENOPTIMVertex v = FragmentSpace.getFragmentLibrary().get(i);
                System.err.println(" " + i + ": " + v.getClass().getName());
                if (v instanceof DENOPTIMTemplate)
                {
                    DENOPTIMTemplate t = (DENOPTIMTemplate) v;
                    System.err.println("    Template ("
                            + t.getInnerGraph().getVertexCount() + " frags):"
                            + t.getInnerGraph());
                }
            }

            // TODO-MF del
            // DenoptimIO.writeVertexes("/tmp/frags_and_templates.sdf",
            // scaffoldLib);
            DenoptimIO.writeVertexes("/tmp/frags_and_templates.sdf",
                    fragmentLib);

            // TODO del
            System.out.println("WRITTEN!");

            // TODO del
            // ArrayList<DENOPTIMVertex> wEmpty = convertsIACsToVertexes(
            // DenoptimIO.readInLibraryOfFragments("/tmp/empty_mols.sdf","fragment"),
            // BBType.FRAGMENT);
            System.out.println("READ-IN!");

        }
        // */

        FragmentSpaceUtils.groupAndClassifyFragments(useAPclassBasedApproach());
    }

    // ------------------------------------------------------------------------------

    /**
     * Processes a list of atom containers and builds a list of vertexes.
     * 
     * @param iacs the list of atom containers.
     * @return the list of vertexes.
     * @throws DENOPTIMException
     */

    
    //TODO-V3: Move to IO

    private static ArrayList<DENOPTIMVertex> convertsIACsToVertexes(
            ArrayList<IAtomContainer> iacs, BBType bbt) throws DENOPTIMException
    {
        ArrayList<DENOPTIMVertex> list = new ArrayList<DENOPTIMVertex>();
        for (IAtomContainer iac : iacs)
        {
<<<<<<< HEAD
            list.add(convertsIACToVertex(iac, bbt));
=======
            list.add(DenoptimIO.convertsIACToVertex(iac,bbt));
>>>>>>> a563421b
        }
        return list;
    }

    // ------------------------------------------------------------------------------

    /**
<<<<<<< HEAD
     * Processes an atom containers and builds a vertex out of it.
     * @param iac the  atom containers.
     * @param bbt the type of building block
     * @return the vertex.
     * @throws DENOPTIMException
     */

    // TODO-V3: Move to IO

    private static DENOPTIMVertex convertsIACToVertex(IAtomContainer iac,
            BBType bbt) throws DENOPTIMException
    {
        DENOPTIMVertex v;
        Object jsonGraph = iac.getProperty(DENOPTIMConstants.GRAPHJSONTAG);
        Object jsonVertex = iac.getProperty(DENOPTIMConstants.VERTEXJSONTAG);
        if (jsonGraph != null)
        {
            DENOPTIMTemplate t = new DENOPTIMTemplate(bbt);
            DENOPTIMGraph g = DENOPTIMGraph.fromJson(jsonGraph.toString());
            t.setInnerGraph(g);
            v = t;
        } else if (jsonVertex != null)
        {
            EmptyVertex ev = EmptyVertex.fromJson(jsonVertex.toString());
            v = ev;
        } else
        {
            v = new DENOPTIMFragment(iac, bbt);
        }
        return v;
    }

    // ------------------------------------------------------------------------------

    /**
=======
>>>>>>> a563421b
     * Checks for valid definition of this fragment space
     * 
     * @return <code>true</code> if this fragment space has been defined
     */
    public static boolean isDefined()
    {
        return isValid;
    }

    // ------------------------------------------------------------------------------

    /**
     * Check usage of APClass-based approach, i.e., uses attachment points with
     * annotated data (i.e., the APClass) to evaluate compatibilities between
     * attachment points.
     * 
     * @return <code>true</code> if this fragment space makes use of
     *         APClass-based approach
     */
    public static boolean useAPclassBasedApproach()
    {
        return apClassBasedApproch;
    }

    // ------------------------------------------------------------------------------

    /**
     * Search for a specific AP on a specific fragment and finds out its class.
     * 
     * @param apId the identified of a specific attachment point.
     * @return the AP class or null
     */

    public static APClass getAPClassForFragment(IdFragmentAndAP apId)
    {
        APClass cls = null;
        try
        {
            DENOPTIMVertex frg = FragmentSpace.getVertexFromLibrary(
                    apId.getVertexMolType(), apId.getVertexMolId());
            cls = frg.getAttachmentPoints().get(apId.getApId()).getAPClass();
        } catch (Throwable t)
        {
            cls = null;
        }

        return cls;
    }

    // ------------------------------------------------------------------------------

    /**
     * Returns a clone of the requested building block. The type of vertex
     * returned depends on the type stored in the library.
     * 
     * @param fTyp  the type of building block. This basically selects the sub
     *              library from which the building block is taken: 0 for
     *              scaffold (i.e., building blocks that can be used to start a
     *              new graph), 1 for standard building blocks (i.e., can be
     *              used freely to grow or modify an existing graph), or 2 for
     *              capping group (i.e., can be used only to saturate attachment
     *              points that cannot remain unused in a finished graph).
     * @param bbIdx the index (0-based) of the building block in the
     *              corresponding library defied by the type of building block
     *              'bbType'
     * @return a clone of the chosen building block.
     * @throws DENOPTIMException when the given indexes cannot be used, for
     *                           example, any of the indexes is out of range.
     */

    public static DENOPTIMVertex getVertexFromLibrary(BBType fTyp, int bbIdx)
            throws DENOPTIMException
    {
        // WARNING! This is were we first assign the bbTyp and bbIdx to
        // a vertex 'taken' from the library. Note that 'taken' means that we
        // get a slightly modified copy of the vertex. In particular, the
        // objects stores in the library do not have a meaningful value for the
        // two indexes, so after we make a deep copy of them we assign the
        // indexes according to bbTyp and bbIdx.

        String msg = "";
        switch (fTyp)
        {
            case SCAFFOLD:
                if (scaffoldLib == null)
                {
                    msg = "Cannot retrieve scaffolds before initialising the "
                            + "scaffold library.";
                    throw new DENOPTIMException(msg);
                }
                break;
            case FRAGMENT:
                if (fragmentLib == null)
                {
                    msg = "Cannot retrieve fragments before initialising the "
                            + "fragment library.";
                    throw new DENOPTIMException(msg);
                }
                break;
            case CAP:
                if (cappingLib == null)
                {
                    msg = "Cannot retrieve capping groups before initialising"
                            + "the library of capping groups.";
                    throw new DENOPTIMException(msg);
                }
                break;
        }

        DENOPTIMVertex originalVrtx = null;
        switch (fTyp)
        {
            case SCAFFOLD:
                if (bbIdx < scaffoldLib.size())
                {
                    originalVrtx = scaffoldLib.get(bbIdx);
                }
                else
                {
                    msg = "Mismatch between scaffold bbIdx and size of the library"
                            + ". MolId: " + bbIdx + " FragType: " + fTyp;
                    DENOPTIMLogger.appLogger.log(Level.SEVERE, msg);
                    throw new DENOPTIMException(msg);
                }
                break;

            case FRAGMENT:
                if (bbIdx < fragmentLib.size())
                {
                    originalVrtx = fragmentLib.get(bbIdx);
                }
                else
                {
                    msg = "Mismatch between fragment bbIdx and size of the "
                            + "library" + ". MolId: " + bbIdx
                            + " FragType: " + fTyp;
                    DENOPTIMLogger.appLogger.log(Level.SEVERE, msg);
                    throw new DENOPTIMException(msg);
                }
                break;

            case CAP:
                if (bbIdx < cappingLib.size())
                {
                    originalVrtx = cappingLib.get(bbIdx);
                }
                else
                {
                    msg = "Mismatch between capping group bbIdx and size "
                            + "of the library. MolId: " + bbIdx
                            + " FragType: " + fTyp;
                    DENOPTIMLogger.appLogger.log(Level.SEVERE, msg);
                    throw new DENOPTIMException(msg);
                }
                break;

            case UNDEFINED:
                msg = "Attempting to take UNDEFINED type of building block from "
                        + "fragment library.";
                DENOPTIMLogger.appLogger.log(Level.WARNING, msg);
                if (bbIdx < fragmentLib.size())
                {
                    originalVrtx = fragmentLib.get(bbIdx);
                }
                else
                {
                    msg = "Mismatch between fragment bbIdx and size of the "
                            + "library" + ". MolId: " + bbIdx
                            + " FragType: " + fTyp;
                    DENOPTIMLogger.appLogger.log(Level.SEVERE, msg);
                    throw new DENOPTIMException(msg);
                }
                break;

            default:
                msg = "Unknown type of fragment '" + fTyp + "'.";
                DENOPTIMLogger.appLogger.log(Level.SEVERE, msg);
                throw new DENOPTIMException(msg);
        }
        DENOPTIMVertex clone = originalVrtx.clone();

        // TODO-V3: is there a better way to do this in a type-agnostic way?
        if (clone instanceof DENOPTIMFragment)
        {
            ((DENOPTIMFragment) clone).setMolId(bbIdx);
        }
        // TODO-V3 keep it or trash it?
        else if (clone instanceof DENOPTIMTemplate)
        {
            ((DENOPTIMTemplate) clone).setMolId(bbIdx);
        } else
        {
            System.err.println("WARNING! Recovering a vertex that is neither an"
                    + " instance of fragment nor a template. "
                    + "Not setting bbType and bbIdx.");
        }

        return clone;
    }

    // ------------------------------------------------------------------------------

    public static ArrayList<DENOPTIMVertex> getScaffoldLibrary()
    {
        return scaffoldLib;
    }

    // ------------------------------------------------------------------------------

    public static ArrayList<DENOPTIMVertex> getFragmentLibrary()
    {
        return fragmentLib;
    }

    // ------------------------------------------------------------------------------

    public static ArrayList<DENOPTIMVertex> getCappingLibrary()
    {
        return cappingLib;
    }

    // ------------------------------------------------------------------------------

    /**
     * @param capApCls the APClass of the attachment point on the capping group
     * @return all the capping groups which have the given APclass
     */

    public static ArrayList<Integer> getCappingGroupsWithAPClass(
            APClass capApCls)
    {
        ArrayList<Integer> selected = new ArrayList<>();
        for (int i = 0; i < cappingLib.size(); i++)
        {
            APClass apc = null;
            try
            {
                apc = getVertexFromLibrary(BBType.CAP, i).getAttachmentPoints()
                        .get(0).getAPClass();
                if (apc.equals(capApCls))
                {
                    selected.add(i);
                }
            } catch (DENOPTIMException de)
            {
                // nothing
            }
        }
        return selected;
    }

    // ------------------------------------------------------------------------------

    /**
     * Load info from a compatibility matrix file. This method imports
     * information such as the compatibility matrix, bond order map, and
     * forbidden ends from a compatibility matrix file (i.e., a formatted text
     * file using DENOPTIM keyword. This overrides any previous setting of such
     * information in this FragmentSpace.
     * 
     * @param inFile the pathname of the compatibility matrix file
     */

    public static void importCompatibilityMatrixFromFile(String inFile)
            throws DENOPTIMException
    {
        setCompatibilityMatrix(new HashMap<APClass, ArrayList<APClass>>());
        setBondOrderMap(new HashMap<String, BondType>());
        setCappingMap(new HashMap<APClass, APClass>());
        setForbiddenEndList(new HashSet<APClass>());
        DenoptimIO.readCompatibilityMatrix(inFile, compatMap, bondOrderMap,
                cappingMap, forbiddenEndList);
    }

    // ------------------------------------------------------------------------------

    /**
     * Load info for ring closures compatibilities from a compatibility matrix
     * file.
     * 
     * @param inFile the pathname of the RC-compatibility matrix file
     */

    public static void importRCCompatibilityMatrixFromFile(String inFile)
            throws DENOPTIMException
    {
        setRCCompatibilityMatrix(new HashMap<APClass, ArrayList<APClass>>());
        DenoptimIO.readRCCompatibilityMatrix(inFile, rcCompatMap);
    }

    // ------------------------------------------------------------------------------

    public static HashMap<APClass, ArrayList<APClass>> getCompatibilityMatrix()
    {
        return compatMap;
    }

    // ------------------------------------------------------------------------------

    /**
     * 
     * @param aPC1
     * @return the list of compatible APClasses. Can be empty but not null.
     */
    public static ArrayList<APClass> getCompatibleAPClasses(APClass aPC1)
    {
        if (compatMap.containsKey(aPC1))
        {
            return compatMap.get(aPC1);
        } else
        {
            // TODO-V3: now we need to do this because we cannot ensure that all
            // instances of a specific APClass refer to the same object
            for (APClass k : compatMap.keySet())
            {
                if (k.equals(aPC1))
                {
                    return compatMap.get(k);
                }
            }
        }
        return new ArrayList<APClass>();
    }

    // ------------------------------------------------------------------------------

    /**
     * Returns the compatibility matrix for ring closing fragment-fragment
     * connections or <code>null</code> if not provided in the parameters file.
     * 
     * @return
     */

    public static HashMap<APClass, ArrayList<APClass>> getRCCompatibilityMatrix()
    {
        return rcCompatMap;
    }

    // ------------------------------------------------------------------------------

    public static HashMap<String, BondType> getBondOrderMap()
    {
        return bondOrderMap;
    }

    // ------------------------------------------------------------------------------

    /**
     * Returns the bond order for the given APClass, if defined.
     * 
     * @param apclass the APclass to be converted into bond order
     * @return the bond order as an integer, or 1 if either the Fragment space
     *         is not defined, that is, the bond order map is <code>null</code>,
     *         or a fully defined map does not include any mapping for the given
     *         APClass.
     */
    public static BondType getBondOrderForAPClass(String apclass)
    {
        String apRule = apclass.split(DENOPTIMConstants.SEPARATORAPPROPSCL)[0];
        if (bondOrderMap == null)
        {
            String msg = "Attempting to get bond order, but no "
                    + "FragmentSpace defined (i.e., null BondOrderMap). "
                    + "Assuming edge represents an " + BondType.UNDEFINED
                    + " bond.";
            DENOPTIMLogger.appLogger.log(Level.WARNING, msg);

            // Exception e = new Exception(msg);
            // e.printStackTrace();

            return BondType.UNDEFINED;
        } else
        {
            return bondOrderMap.getOrDefault(apRule, BondType.UNDEFINED);
        }
    }

    // ------------------------------------------------------------------------------

    public static HashMap<APClass, APClass> getCappingMap()
    {
        return cappingMap;
    }

    // ------------------------------------------------------------------------------

    /**
     * @param srcApClass the attachment point class of the attachment point to
     *                   be capped
     * @return the APClass of the capping group or null
     */

    public static APClass getAPClassOfCappingVertex(APClass srcApClass)
    {
        return cappingMap.get(srcApClass);
    }

    // ------------------------------------------------------------------------------

    public static Set<APClass> getForbiddenEndList()
    {
        return forbiddenEndList;
    }

    // ------------------------------------------------------------------------------

    /**
     * Return the set of APClasses that used in the compatibility matrix for the
     * growing graph APs. Note these APClasses do include subclasses. For
     * example, for AP with class <code>MyAPClass:0</code> the <code>0</code> is
     * the subclass.
     * 
     * @return the lst of APClasses
     */

    public static Set<APClass> getAllAPClassesFromCPMap()
    {
        return FragmentSpace.getCompatibilityMatrix().keySet();
    }

    // ------------------------------------------------------------------------------

    /**
     * Return the set of APClasses that are defined in the bond order map. Note
     * the APClasses in the bond order map fo not include the subclass. For
     * example, for AP with class <code>MyAPClass:0</code> the map stores only
     * <code>MyAPClass</code>.
     * 
     * @return the lst of APClasses
     */

    public static Set<String> getAllAPClassesFromBOMap()
    {
        return FragmentSpace.getBondOrderMap().keySet();
    }

    // ------------------------------------------------------------------------------

    public static HashMap<Integer, ArrayList<Integer>> getMapOfFragsPerNumAps()
    {
        return fragPoolPerNumAP;
    }

    // ------------------------------------------------------------------------------

    /**
     * Returns the list of fragments with given number of APs
     * 
     * @param nAps the number of attachment points
     * @return the list of fragments as indexes in the library of fragments.
     */

    public static ArrayList<Integer> getFragsWithNumAps(int nAps)
    {
        ArrayList<Integer> lst = new ArrayList<>();
        if (fragPoolPerNumAP.containsKey(nAps))
        {
            lst = fragPoolPerNumAP.get(nAps);
        }
        return lst;
    }

    // ------------------------------------------------------------------------------

    public static HashMap<Integer, ArrayList<APClass>> getMapAPClassesPerFragment()
    {
        return apClassesPerFrag;
    }

    // ------------------------------------------------------------------------------

    /**
     * Returns the APclasses associated with a given fragment.
     * 
     * @param fragId the index of the fragment in the library
     * @return the list of APclasses found of the fragment
     */

    public static ArrayList<APClass> getAPClassesPerFragment(int fragId)
    {
        return apClassesPerFrag.get(fragId);
    }

    // ------------------------------------------------------------------------------

    public static HashMap<APClass, ArrayList<ArrayList<Integer>>> getMapFragsAPsPerAPClass()
    {
        return fragsApsPerApClass;
    }

    // ------------------------------------------------------------------------------

    /**
     * Returns the list of attachment points with the given class. The returned
     * identifiers have <code>vertex_id</code>=-1 because these APs are only on
     * the individual fragments held in the library and do not belong to any
     * graph.
     * 
     * @param apc
     * @return the list of AP identifiers.
     */

    public static ArrayList<IdFragmentAndAP> getFragsWithAPClass(APClass apc)
    {
        ArrayList<IdFragmentAndAP> lst = new ArrayList<IdFragmentAndAP>();

        if (fragsApsPerApClass.containsKey(apc))
        {
            for (ArrayList<Integer> idxs : fragsApsPerApClass.get(apc))
            {
                IdFragmentAndAP apId = new IdFragmentAndAP(-1, // vertexId
                        idxs.get(0), // MolId,
                        BBType.FRAGMENT, idxs.get(1), // ApId
                        -1, // noVSym
                        -1);// noAPSym
                lst.add(apId);
            }
        }
        return lst;
    }

    // ------------------------------------------------------------------------------

    /**
     * Searches for all building blocks that are compatible with the given list
     * of APs.
     * 
     * @param srcAPs the identifiers of APs meant to hold any of the desired
     *               fragments.
     * @return a list of fragments.
     */
    public static ArrayList<DENOPTIMVertex> getFragmentsCompatibleWithTheseAPs(
            ArrayList<IdFragmentAndAP> srcAPs)
    {
        // First we get all possible APs on any fragment
        ArrayList<IdFragmentAndAP> compatFragAps = FragmentSpace
                .getFragAPsCompatibleWithTheseAPs(srcAPs);

        // then keep unique fragment identifiers, and store unique
        Set<Integer> compatFragIds = new HashSet<Integer>();
        for (IdFragmentAndAP apId : compatFragAps)
        {
            compatFragIds.add(apId.getVertexMolId());
        }

        // Then we pack-up the selected list of fragments
        ArrayList<DENOPTIMVertex> compatFrags = new ArrayList<DENOPTIMVertex>();
        for (Integer fid : compatFragIds)
        {
            try
            {
                compatFrags.add(FragmentSpace
                        .getVertexFromLibrary(BBType.FRAGMENT, fid));
            } catch (DENOPTIMException e)
            {
                System.err.println("Exception while trying to get fragment '"
                        + fid + "'!");
                e.printStackTrace();
            }
        }

        return compatFrags;
    }

    // ------------------------------------------------------------------------------

    /**
     * Searches for all APs that are compatible with the given list of APs.
     * 
     * @param srcAPs the identifiers of APs meant to hold any of the desired
     *               fragments.
     * @return a list of identifiers for APs on fragments in the library.
     */
    public static ArrayList<IdFragmentAndAP> getFragAPsCompatibleWithTheseAPs(
            ArrayList<IdFragmentAndAP> srcAPs)
    {
        ArrayList<IdFragmentAndAP> compFrAps = new ArrayList<IdFragmentAndAP>();
        boolean first = true;
        for (IdFragmentAndAP apId : srcAPs)
        {
            APClass srcApCls = getAPClassForFragment(apId);
            ArrayList<IdFragmentAndAP> compForOne = getFragAPsCompatibleWithClass(
                    srcApCls);

            if (first)
            {
                compFrAps.addAll(compForOne);
                first = false;
                continue;
            }

            ArrayList<IdFragmentAndAP> toKeep = new ArrayList<IdFragmentAndAP>();
            for (IdFragmentAndAP candAp : compFrAps)
            {
                for (IdFragmentAndAP newId : compForOne)
                {
                    if (newId.sameFragAndAp(candAp))
                    {
                        toKeep.add(candAp);
                        break;
                    }
                }
            }

            compFrAps = toKeep;

            if (compFrAps.size() == 0)
            {
                break;
            }
        }

        return compFrAps;
    }

    // ------------------------------------------------------------------------------

    /**
     * Returns the list of attachment points found in the fragment space and
     * that are compatible with a given AP class. Multiple APs can be found for
     * each fragment.
     * 
     * @param aPC1 the AP class for which we want compatible APs.
     */

    public static ArrayList<IdFragmentAndAP> getFragAPsCompatibleWithClass(
            APClass aPC1)
    {
        ArrayList<IdFragmentAndAP> compatFragAps = new ArrayList<IdFragmentAndAP>();

        // Take the compatible AP classes
        ArrayList<APClass> compatApClasses = FragmentSpace
                .getCompatibleAPClasses(aPC1);

        // Find all APs with any compatible class
        if (compatApClasses != null)
        {
            for (APClass compClass : compatApClasses)
            {
                compatFragAps
                        .addAll(FragmentSpace.getFragsWithAPClass(compClass));
            }
        }

        // TODO-V3: keep or trash?
        if (compatFragAps.size() == 0)
        {
            System.out.println("WARNING: No compatible AP found in the "
                    + "fragment space for APClass '" + aPC1 + "'.");
        }

        return compatFragAps;
    }

    // ------------------------------------------------------------------------------

    /**
     * Checks if the symmetry settings impose use of symmetry on attachment
     * points of the given AP class. The value returned is the result of the
     * action of symmetry-related keyword affecting the definition of this
     * FragmentSpace.
     * 
     * @param apClass the attachment point class
     * @return <code>true<code> if symmetry has the applied on APs of the given
     *         class
     */

    public static boolean imposeSymmetryOnAPsOfClass(APClass apClass)
    {
        boolean res = true;
        if (hasSymmetryConstrain(apClass))
        {
            if (getSymmetryConstrain(apClass) < (1.0
                    - DENOPTIMConstants.FLOATCOMPARISONTOLERANCE))
            {
                res = false;
            }
        } else
        {
            if (!FragmentSpaceParameters.enforceSymmetry())
            {
                res = false;
            }
        }
        return res;
    }

    // ------------------------------------------------------------------------------

    /**
     * Checks if there is a constraint on the constitutional symmetry
     * probability for the given AP class.
     * 
     * @param apClass the attachment point class
     * @return <code>true<code> if there is a constraint on the constitutional
     *         symmetry probability for the given AP class.
     */

    public static boolean hasSymmetryConstrain(APClass apClass)
    {
        return symmConstraints.containsKey(apClass);
    }

    // ------------------------------------------------------------------------------

    /**
     * Return the constitutional symmetry constrain for the given APclass, or
     * null. The constrain is a fixed probability that is not dependent on the
     * distance from the root of the DENOPTIMGraph (i.e. the level).
     * 
     * @param apClass the attachment point class
     * @return the constrained value of the symmetric substitution probability
     *         (0.0 - 1.0).
     */

    public static double getSymmetryConstrain(APClass apClass)
    {
        return symmConstraints.get(apClass);
    }

    // ------------------------------------------------------------------------------

    public static void setScaffoldLibrary(ArrayList<DENOPTIMVertex> lib)
    {
        scaffoldLib = lib;
    }

<<<<<<< HEAD
    //TODO-V3 mode to DenoptimIO
    public static void appendToVertexLibrary(ArrayList<IAtomContainer>list,
            BBType bbt, ArrayList<DENOPTIMVertex> library)
    {
        for (IAtomContainer iac : list)
        {
            DENOPTIMVertex v = null;
            try
            {
                v = convertsIACToVertex(iac, bbt);
            } catch (Throwable e)
            {
                // TODO Auto-generated catch block
                e.printStackTrace();
                System.err.println("ERROR! Could not import " + bbt
                        + ". Failed " + "conversion of IAtomContainer to " + bbt
                        + ".");
                System.exit(-1);
                ;
            }
            library.add(v);
        }
    }

    // ------------------------------------------------------------------------------

=======
>>>>>>> a563421b
    public static void setFragmentLibrary(ArrayList<DENOPTIMVertex> lib)
    {
        fragmentLib = lib;
    }

    // ------------------------------------------------------------------------------

    public static void setCappingLibrary(ArrayList<DENOPTIMVertex> lib)
    {
        cappingLib = lib;
    }

    // ------------------------------------------------------------------------------

    public static void setCompatibilityMatrix(
            HashMap<APClass, ArrayList<APClass>> map)
    {
        compatMap = map;
    }

    // ------------------------------------------------------------------------------

    public static void setRCCompatibilityMatrix(
            HashMap<APClass, ArrayList<APClass>> map)
    {
        rcCompatMap = map;
    }

    // ------------------------------------------------------------------------------

    public static void setBondOrderMap(HashMap<String, BondType> map)
    {
        bondOrderMap = map;
    }

    // ------------------------------------------------------------------------------

    public static void setCappingMap(HashMap<APClass, APClass> map)
    {
        cappingMap = map;
    }

    // ------------------------------------------------------------------------------

    public static void setForbiddenEndList(Set<APClass> lst)
    {
        forbiddenEndList = lst;
    }

    // ------------------------------------------------------------------------------

    public static void setFragPoolPerNumAP(
            HashMap<Integer, ArrayList<Integer>> map)
    {
        fragPoolPerNumAP = map;
    }

    // ------------------------------------------------------------------------------

    public static void setFragsApsPerApClass(
            HashMap<APClass, ArrayList<ArrayList<Integer>>> map)
    {
        fragsApsPerApClass = map;
    }

    // ------------------------------------------------------------------------------

    public static void setAPClassesPerFrag(
            HashMap<Integer, ArrayList<APClass>> map)
    {
        apClassesPerFrag = map;
    }

    // ------------------------------------------------------------------------------

    public static void setSymmConstraints(HashMap<APClass, Double> map)
    {
        symmConstraints = map;
    }

    // ------------------------------------------------------------------------------

    /**
     * Clears all settings of this fragment space. All fields changed to
     * <code>null</code>.
     */
    public static void clearAll()
    {
        scaffoldLib = null;
        fragmentLib = null;
        cappingLib = null;
        compatMap = null;
        rcCompatMap = null;
        bondOrderMap = null;
        cappingMap = null;
        forbiddenEndList = null;
        fragPoolPerNumAP = null;
        apClassesPerFrag = null;
        fragsApsPerApClass = null;
        symmConstraints = null;
        isValid = false;
    }

    // ------------------------------------------------------------------------------

}<|MERGE_RESOLUTION|>--- conflicted
+++ resolved
@@ -266,32 +266,14 @@
         // template in there.
         if (capFile.length() > 0)
         {
-<<<<<<< HEAD
-            // TODO-V3 set buildingBlockId
-            setCappingLibrary(
-                    convertsIACsToVertexes(DenoptimIO.readInLibraryOfFragments(
-                            capFile, "capping group"), BBType.CAP));
-=======
             //TODO-V3 set buildingBlockId
             setCappingLibrary(convertsIACsToVertexes(
                     DenoptimIO.readDENOPTIMVertexFromSDFile(capFile,
                     "capping group"),BBType.CAP));
->>>>>>> a563421b
         }
 
         // TODO-V3 set buildingBlockId
         fragmentLib = new ArrayList<DENOPTIMVertex>();
-<<<<<<< HEAD
-        appendToVertexLibrary(
-                DenoptimIO.readInLibraryOfFragments(fragFile, "fragment"),
-                BBType.FRAGMENT, fragmentLib);
-
-        // TODO-V3 set buildingBlockId
-        scaffoldLib = new ArrayList<DENOPTIMVertex>();
-        appendToVertexLibrary(
-                DenoptimIO.readInLibraryOfFragments(scaffFile, "scaffold"),
-                BBType.SCAFFOLD, scaffoldLib);
-=======
         DenoptimIO.appendToVertexLibrary(DenoptimIO.readDENOPTIMVertexFromSDFile(
                 fragFile,"fragment"),BBType.FRAGMENT,fragmentLib);
         
@@ -299,7 +281,6 @@
         scaffoldLib = new ArrayList<DENOPTIMVertex>();
         DenoptimIO.appendToVertexLibrary(DenoptimIO.readDENOPTIMVertexFromSDFile(
                         scaffFile,"scaffold"),BBType.SCAFFOLD,scaffoldLib);
->>>>>>> a563421b
 
         // TODO-MF del (used to create SDF versions of empty fragments
         /*
@@ -390,11 +371,7 @@
         ArrayList<DENOPTIMVertex> list = new ArrayList<DENOPTIMVertex>();
         for (IAtomContainer iac : iacs)
         {
-<<<<<<< HEAD
-            list.add(convertsIACToVertex(iac, bbt));
-=======
             list.add(DenoptimIO.convertsIACToVertex(iac,bbt));
->>>>>>> a563421b
         }
         return list;
     }
@@ -402,44 +379,6 @@
     // ------------------------------------------------------------------------------
 
     /**
-<<<<<<< HEAD
-     * Processes an atom containers and builds a vertex out of it.
-     * @param iac the  atom containers.
-     * @param bbt the type of building block
-     * @return the vertex.
-     * @throws DENOPTIMException
-     */
-
-    // TODO-V3: Move to IO
-
-    private static DENOPTIMVertex convertsIACToVertex(IAtomContainer iac,
-            BBType bbt) throws DENOPTIMException
-    {
-        DENOPTIMVertex v;
-        Object jsonGraph = iac.getProperty(DENOPTIMConstants.GRAPHJSONTAG);
-        Object jsonVertex = iac.getProperty(DENOPTIMConstants.VERTEXJSONTAG);
-        if (jsonGraph != null)
-        {
-            DENOPTIMTemplate t = new DENOPTIMTemplate(bbt);
-            DENOPTIMGraph g = DENOPTIMGraph.fromJson(jsonGraph.toString());
-            t.setInnerGraph(g);
-            v = t;
-        } else if (jsonVertex != null)
-        {
-            EmptyVertex ev = EmptyVertex.fromJson(jsonVertex.toString());
-            v = ev;
-        } else
-        {
-            v = new DENOPTIMFragment(iac, bbt);
-        }
-        return v;
-    }
-
-    // ------------------------------------------------------------------------------
-
-    /**
-=======
->>>>>>> a563421b
      * Checks for valid definition of this fragment space
      * 
      * @return <code>true</code> if this fragment space has been defined
@@ -1167,35 +1106,6 @@
         scaffoldLib = lib;
     }
 
-<<<<<<< HEAD
-    //TODO-V3 mode to DenoptimIO
-    public static void appendToVertexLibrary(ArrayList<IAtomContainer>list,
-            BBType bbt, ArrayList<DENOPTIMVertex> library)
-    {
-        for (IAtomContainer iac : list)
-        {
-            DENOPTIMVertex v = null;
-            try
-            {
-                v = convertsIACToVertex(iac, bbt);
-            } catch (Throwable e)
-            {
-                // TODO Auto-generated catch block
-                e.printStackTrace();
-                System.err.println("ERROR! Could not import " + bbt
-                        + ". Failed " + "conversion of IAtomContainer to " + bbt
-                        + ".");
-                System.exit(-1);
-                ;
-            }
-            library.add(v);
-        }
-    }
-
-    // ------------------------------------------------------------------------------
-
-=======
->>>>>>> a563421b
     public static void setFragmentLibrary(ArrayList<DENOPTIMVertex> lib)
     {
         fragmentLib = lib;
