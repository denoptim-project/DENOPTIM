--- conflicted
+++ resolved
@@ -172,11 +172,7 @@
     
     public static boolean enforceSymmetry()
     {
-<<<<<<< HEAD
     	return enforceSymmetry;
-=======
-        return enforceSymmetry;
->>>>>>> b99d24d7
     }
 
 //------------------------------------------------------------------------------
@@ -190,11 +186,7 @@
 
     public static int getVerbosity()
     {
-<<<<<<< HEAD
     	return verbosity;
-=======
-        return verbosity;
->>>>>>> b99d24d7
     }
 
 //------------------------------------------------------------------------------
@@ -243,8 +235,8 @@
 
 //------------------------------------------------------------------------------
 
-    public static void interpretKeyword(String key, String value)
-                                                      throws DENOPTIMException
+    public static void interpretKeyword(String key, String value) 
+            throws DENOPTIMException
     {
         fsParamsInUse = true;
         String msg = "";
@@ -304,29 +296,13 @@
                 throw new DENOPTIMException(msg);
             }
             break;
-            
-        //NB: this is supposed to be without "=" sign because it's a parameter
-        // without value
         case "FS-ENFORCESYMMETRY":
-<<<<<<< HEAD
-		    enforceSymmetry = true;
-		    break;
-        case "FS-ENFORCESYMMETRY=":
-		    enforceSymmetry = true;
-		    break;
-	case "FS-CONSTRAINSYMMETRY=":
-	    symmetryConstraints = true;
-	    try
-	    {
-=======
-    	    enforceSymmetry = true;
-    	    break;
-            
+            enforceSymmetry = true;
+            break;
     	case "FS-CONSTRAINSYMMETRY=":
     	    symmetryConstraints = true;
     	    try
     	    {
->>>>>>> b99d24d7
                 if (value.length() > 0)
         		{
         		    String[] words = value.trim().split("\\s+");
