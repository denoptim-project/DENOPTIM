package denoptim.fitness;

import java.util.ArrayList;
import java.util.HashMap;
import java.util.List;
import java.util.Map;
import java.util.logging.Level;

import javax.servlet.jsp.el.ELException;
import javax.servlet.jsp.el.VariableResolver;

import org.apache.commons.el.ExpressionEvaluatorImpl;
import org.openscience.cdk.DefaultChemObjectBuilder;
import org.openscience.cdk.IImplementationSpecification;
import org.openscience.cdk.exception.CDKException;
import org.openscience.cdk.exception.InvalidSmilesException;
import org.openscience.cdk.fingerprint.IBitFingerprint;
import org.openscience.cdk.fingerprint.IFingerprinter;
import org.openscience.cdk.fingerprint.PubchemFingerprinter;
import org.openscience.cdk.interfaces.IAtom;
import org.openscience.cdk.interfaces.IAtomContainer;
import org.openscience.cdk.interfaces.IBond;
import org.openscience.cdk.isomorphism.Mappings;
import org.openscience.cdk.qsar.DescriptorEngine;
import org.openscience.cdk.qsar.DescriptorSpecification;
import org.openscience.cdk.qsar.DescriptorValue;
import org.openscience.cdk.qsar.IAtomPairDescriptor;
import org.openscience.cdk.qsar.IAtomicDescriptor;
import org.openscience.cdk.qsar.IBondDescriptor;
import org.openscience.cdk.qsar.IDescriptor;
import org.openscience.cdk.qsar.IMolecularDescriptor;
import org.openscience.cdk.qsar.result.DoubleArrayResult;
import org.openscience.cdk.qsar.result.DoubleResult;
import org.openscience.cdk.qsar.result.IDescriptorResult;
import org.openscience.cdk.qsar.result.IntegerArrayResult;
import org.openscience.cdk.qsar.result.IntegerResult;
import org.openscience.cdk.smiles.SmilesParser;

import denoptim.constants.DENOPTIMConstants;
import denoptim.exception.DENOPTIMException;
import denoptim.fitness.descriptors.TanimotoMolSimilarity;
import denoptim.logging.DENOPTIMLogger;
import denoptim.utils.DENOPTIMMathUtils;
import denoptim.utils.DummyAtomHandler;
import denoptim.utils.ManySMARTSQuery;

/**
 * DENOPTIM's (internal) fitness provider class calculates CDK descriptors for a 
 * given chemical thing, and combines the descriptors to calculate a single
 * numerical results (i.e., the fitness) according to an equation.
 * 
 * @author Marco Foscato
 */

public class FitnessProvider 
{
	/**
	 * The engine that collects and calculates descriptors
	 */
	protected DescriptorEngine engine;
	
	/**
	 * The collection of descriptors to consider
	 */
	private List<DescriptorForFitness> descriptors;
	
	/**
	 * The equation used to calculate the fitness value
	 */
	private String expression;
	
	
//------------------------------------------------------------------------------

	/**
	 * Constructs an instance that will calculated the fitness according to
	 * the given parameters. Note that the descriptors implementation instances
	 * are not the same (not same hash) than those that will be used to compute 
	 * the descriptor values. This to make the descriptor calculations
	 * thread-safe. Any parameter that is set to the descriptors argument is
	 * copied into the new instances of the descriptor implementations.
	 * @param descriptors the list of descriptors to calculate in order to 
	 * calculate the fitness value
	 * @param expression the string defining in expression-language format
	 * the mathematical formulation used to calculate the fitness from the 
	 * descriptor values.
	 */
	
	public FitnessProvider(List<DescriptorForFitness> descriptors, 
	        String expression)
	{
		this.expression = expression;
	
		// We cannot use the list<DescriptorsForFitness> parameter directly
		// because they are not thread safe.
		// otherwise we hit concurrent modification exception because multiple
		// threads will run the exact same instance of the implementation
		this.descriptors = new ArrayList<DescriptorForFitness>();

		// Make new instances of DFF
		ArrayList<String> classnames = new ArrayList<String>();
		for (int i=0; i<descriptors.size(); i++)
		{
			DescriptorForFitness dff = descriptors.get(i);
			classnames.add(dff.getClassName());
			//TODO-V3 consider using dff.makeCopy()
			this.descriptors.add(dff.cloneAllButImpl());
		}
		
<<<<<<< HEAD
		// Instantiate new instances of the descriptors implementations
=======
		// Now we instantiate new instances of the descriptors implementations
>>>>>>> 2143514c
		engine = new DescriptorEngine(classnames,null);
		List<IDescriptor> newInstances = engine.getDescriptorInstances();
		
		for (int i=0; i<this.descriptors.size(); i++)
		{
			this.descriptors.get(i).implementation = newInstances.get(i);
			try
            {
                this.descriptors.get(i).implementation.setParameters(
                        descriptors.get(i).implementation.getParameters());
            } catch (CDKException e)
            {
                // This should never happen
                e.printStackTrace();
            }
		}
		
		engine.setDescriptorInstances(newInstances);
	    engine.setDescriptorSpecifications(engine.initializeSpecifications(
	            newInstances));
	}
	
//------------------------------------------------------------------------------

	/**
	 * Calculated the fitness according to the current configuration. The values
	 * of the descriptors, as well as the fitness value, are added to the
	 * properties of the atom container.
	 * @param iac the chemical object to evaluate.
	 * @return the final value of the fitness.
	 * @throws Exception if an error occurs during calculation of the descriptor
	 * or any initial configuration was missing/wrong.
	 */
	
	public double getFitness(IAtomContainer iac) throws Exception 
	{
		boolean debug = false; // for debug only!
		
		if (engine == null)
		{
			throw new DENOPTIMException("Internal fitness provider has not been"
					+ " configured.");
		}
		
		// Preparation of the chemical representation
		
		// TODO-V3 add possibility to submit external molecular modeling task
		// this could be done by a Modeller class
		
		// Cleanup: remove dummy atoms
		DummyAtomHandler dah = new DummyAtomHandler(
				DENOPTIMConstants.DUMMYATMSYMBOL);
		iac = dah.removeDummyInHapto(iac);
		iac = dah.removeDummy(iac);
		
		// Calculate all descriptors. 
		// The results are put in the properties of
		// the IAtomContainer (as DescriptorValue identified by 
		// DescriptorSpecification keys) and we later translate these into
		// plain human readable strings.
		engine.process(iac);
		
		if (debug) System.out.println("Descriptor instances: " 
		        + engine.getDescriptorInstances().size());
		
		// Collect numerical values needed to calculate the fitness
		for (int i=0; i<engine.getDescriptorInstances().size(); i++)
        {
        	DescriptorForFitness descriptor = descriptors.get(i);
        	IDescriptor desc = engine.getDescriptorInstances().get(i);
        	
        	String descName = descriptor.shortName;
        	if (debug) System.out.println("Working on descriptor '" 
        	        + descName + "'");
        	
        	IImplementationSpecification descSpec = 
        			engine.getDescriptorSpecifications().get(i);
        	
        	// Identify specific atom and bonds
        	Map<String, String> smarts = new HashMap<String, String>();
        	for (Variable variable : descriptor.getVariables())
        	{
        		if (debug) System.out.println("-Processing varName = '" 
        		        + variable.getName() + "'");
        		if (variable.smarts != null)
        		{
        			if (variable.smarts.size()!=1)
        			{
        				throw new DENOPTIMException("Handling of multiple "
        						+ "SMARTS identifiers is not implemented yet. "
        						+ "Please, let the DENOPTIM developers know "
        						+ "about your interest in this "
        						+ "functionality.");
        			}
        			smarts.put(variable.getName(), variable.smarts.get(0));
        		}
        	}
        	
        	Map<String, Mappings> allMatches = new HashMap<String, Mappings>();
        	if (smarts.size() != 0)
        	{
	        	ManySMARTSQuery msq = new ManySMARTSQuery(iac, smarts);
	            if (msq.hasProblems())
	            {
	                String msg = "WARNING! Problems while searching for "
	                		+ "specific atoms/bonds using SMARTS: " 
	                		+ msq.getMessage();
	                throw new DENOPTIMException(msg,msq.getProblem());
	            }
	            allMatches = msq.getAllMatches();
        	}
        	
        	if (debug) System.out.println("Collecting value of variables "
        	        + "derived from descriptor #" + i + ": " + descName);
        	
        	//Molecular/Atomic/bond descriptors are stored accordingly
        	DescriptorValue value = null;
        	if (desc instanceof IMolecularDescriptor)
        	{
        	    for (Variable variable : descriptor.getVariables())
        	    {
        	        String varName = variable.getName();
            		value = (DescriptorValue) iac.getProperty(descSpec);
            		double val = processValue(descName, descriptor, desc, 
            		        descSpec, value, varName, iac);
            		variable.value = val;
                    iac.setProperty(varName,val);
        	    }
        	} else if (desc instanceof IAtomicDescriptor) {
        	    for (Variable variable : descriptor.getVariables())
                {
                    String varName = variable.getName();
        			Mappings hits = allMatches.get(varName);
        			if (hits==null)
        			{
        				String msg = "No hits for SMARTS of " + varName + ": "
        						+ "setting variable value to 0.0";
        				DENOPTIMLogger.appLogger.log(Level.WARNING ,msg);
        				variable.value = 0.0;
        				continue;
        			}
        			if (debug) System.out.println("-AtomIDs contributing to " 
        			        + varName + ":" + hits);
        			if (hits.count() > 1)
        			{
        				String msg = "Multiple hits with SMARTS identifier for "
        						+ varName + ". Taking average of all values.";
        				DENOPTIMLogger.appLogger.log(Level.WARNING ,msg);
        			}
        			int valCounter = -1;
        			List<Double> vals = new ArrayList<Double>();
                    for (int[] singleMatch : hits)
                    {
                    	if (singleMatch.length != 1)
                    	{
                    		String msg = "Multiple entries in a single hit "
                    				+ "with SMARTS identifier for "
            						+ varName + ". Taking average of values.";
            				DENOPTIMLogger.appLogger.log(Level.WARNING ,msg);
                    	}
                    	for (Integer atmId : singleMatch)
                    	{
		        			IAtom atm = iac.getAtom(atmId);
		        			value = (DescriptorValue) atm.getProperty(descSpec);
		        			double val = processValue(descName, descriptor, 
		        					 desc, descSpec, value, varName, iac);
		        			vals.add(val);
		        			valCounter++;
		                    iac.setProperty(varName+"_"+valCounter,val);
                    	}
                    }
                    if (debug) System.out.println("-Values contributing to " 
                            + varName + ": " + vals);
                    double overallValue = DENOPTIMMathUtils.mean(vals);
                    variable.value = overallValue;
                    iac.setProperty(varName,overallValue);
        		}
        	} else if (desc instanceof IBondDescriptor) {
        	    for (Variable variable : descriptor.getVariables())
                {
                    String varName = variable.getName();
        			Mappings hits = allMatches.get(varName);
        			if (hits==null)
        			{
        				String msg = "No hits for SMARTS of " + varName + ": "
        						+ "setting variable value to 0.0";
        				DENOPTIMLogger.appLogger.log(Level.WARNING ,msg);
        				variable.value = 0.0;
        				continue;
        			}
        			if (debug) System.out.println("-AtomIDs contributing to " 
        			        + varName + ":" + hits);
        			if (hits.count() > 1)
        			{
        				String msg = "Multiple hits with SMARTS identifier for "
        						+ varName + ". Taking average of all values.";
        				DENOPTIMLogger.appLogger.log(Level.WARNING ,msg);
        			}
        			int valCounter = -1;
        			List<Double> vals = new ArrayList<Double>();
                    for (int[] singleMatch : hits)
                    {
                    	if (singleMatch.length != 2)
                    	{
                    		String msg = "Number of entries is != 2 for a "
                    				+ "single hit with SMARTS identifier for "
            						+ varName + ". I do not know how to deal "
            						+ "with this.";
                    		throw new DENOPTIMException(msg);
                    	}
                    	IBond bnd = iac.getBond(iac.getAtom(singleMatch[0]),
                    			iac.getAtom(singleMatch[1]));
                    	value = (DescriptorValue) bnd.getProperty(descSpec);
		        		double val = processValue(descName, descriptor, 
		        					 desc, descSpec, value, varName, iac);
		        		vals.add(val);
		        		valCounter++;
	                    iac.setProperty(varName+"_"+valCounter,val);
                    }
                    if (debug) System.out.println("-Values contributing to " 
                            + varName + ": "+vals);
                    double overallValue = DENOPTIMMathUtils.mean(vals);
                    variable.value = overallValue;
                    iac.setProperty(varName,overallValue);
        		}
        	} else if (desc instanceof IAtomPairDescriptor) {
        		throw new Exception("AtomPair-kind of descriptors are not yet "
        				+ " usable. Upgrade the code. ");
        		//TODO: implement this part...
        	} else {
        		throw new Exception("Type of descriptor "+ descName + " is "
        				+ "unknown. Cannot understand if it should be threated "
        				+ "as molecular, atomic, or bond descriptor.");
        	}
        }
        
		// Just to simplify retrieval of the values
        HashMap<String,Double> valuesMap = new HashMap<String,Double>();
        for (DescriptorForFitness d : this.descriptors)
        {
            for (Variable v : d.getVariables())
            {
                valuesMap.put(v.getName(), v.value);
            }
        }
        if (debug) System.out.println("VARIABLES: "+valuesMap);
        
        // Calculate the fitness from the expression and descriptor values
		ExpressionEvaluatorImpl evaluator = new ExpressionEvaluatorImpl();
		VariableResolver resolver = new VariableResolver() {
			@Override
			public Double resolveVariable(String varName) throws ELException {
				Double value = null;
				if (!valuesMap.containsKey(varName))
				{
					throw new ELException("Variable '" + varName 
							+ "' cannot be resolved");
				} else {
					value = valuesMap.get(varName);
				}
				return value;
			}
		};
		
		double fitness = (double) evaluator.evaluate(expression, Double.class, 
				resolver, null);
		
		iac.setProperty(DENOPTIMConstants.FITNESSTAG,fitness);
		return fitness;
	}
	
//------------------------------------------------------------------------------

	/**
	 * Takes the value and checks that it is all good, then processes the value 
	 * to extract the result defined by the DescriptorForFitness, puts a 
	 * human-readable version in the molecular representation, and the numerical
	 * value for fitness calculation in the appropriate map.
	 * @throws Exception 
	 */
	private double processValue(String descName, 
	        DescriptorForFitness descriptor,
			IDescriptor implementation, 
			IImplementationSpecification descSpec, DescriptorValue value,
			String varName, IAtomContainer iac) throws Exception 
	{
       	if (value == null)
    	{
    		throw new Exception("Null value from calcualation of descriptor"
    				+ " " + descName + " (for variable '" + varName + "'");
    	}
    	IDescriptorResult result = value.getValue();
    	if (result == null)
    	{
    		throw new Exception("Null result from calcualation of "
    				+ "descriptor " + descName + "(for variable '" 
    				+ varName + "'");
    	}
    	
    	double valueToFitness = Double.NaN;
    	
        if (result instanceof DoubleResult) 
        {
            valueToFitness = ((DoubleResult) result).doubleValue();
        } else if (result instanceof IntegerResult) 
        {
            valueToFitness = ((IntegerResult)result).intValue();
        } else if (result instanceof DoubleArrayResult) 
        {
        	DoubleArrayResult a = (DoubleArrayResult) result;
        	int id = descriptor.resultId;
        	if (id >= a.length())
        	{
        		throw new Exception("Value ID out of range for descriptor "
        				+ descName);
        	}
        	valueToFitness = a.get(id);
        	
        	//We also keep track of the entire vector
        	List<String> list = new ArrayList<String>();
            for (int j=0; j<a.length(); j++) 
            {
                list.add(String.valueOf(a.get(j)));
            }
            iac.setProperty(implementation.getClass().getName() + "#" + varName,
                    list);
        } else if (result instanceof IntegerArrayResult) 
        {
        	IntegerArrayResult array = (IntegerArrayResult) result;
        	int id = descriptor.resultId;
        	if (id >= array.length())
        	{
        		throw new Exception("Value ID out of range for descriptor "
        				+ descName);
        	}
        	valueToFitness = array.get(id);

        	//We also keep track of the entire vector
        	List<String> list = new ArrayList<String>();
            for (int j=0; j<array.length(); j++) 
            {
                list.add(String.valueOf(array.get(j)));
            }
            iac.setProperty(implementation.getClass().getName()+ "#" + varName,
                    list);
        }
       
        return valueToFitness;
	}

//------------------------------------------------------------------------------
	
}<|MERGE_RESOLUTION|>--- conflicted
+++ resolved
@@ -106,12 +106,7 @@
 			//TODO-V3 consider using dff.makeCopy()
 			this.descriptors.add(dff.cloneAllButImpl());
 		}
-		
-<<<<<<< HEAD
 		// Instantiate new instances of the descriptors implementations
-=======
-		// Now we instantiate new instances of the descriptors implementations
->>>>>>> 2143514c
 		engine = new DescriptorEngine(classnames,null);
 		List<IDescriptor> newInstances = engine.getDescriptorInstances();
 		
