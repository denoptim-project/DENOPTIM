--- conflicted
+++ resolved
@@ -146,12 +146,7 @@
             {
                 IAtom newAtm = new Atom("H",new Point3d(a.getPoint3d()));
                 newAtm.setProperties(a.getProperties());
-<<<<<<< HEAD
-		        AtomContainerManipulator.replaceAtomByAtom(mol,a,newAtm);
-=======
-
                 AtomContainerManipulator.replaceAtomByAtom(mol,a,newAtm);
->>>>>>> 917c9e50
             }
         }
     }
@@ -166,7 +161,7 @@
      * @param graph the corresponding graph representation 
      * @throws DENOPTIMException if
      */
-<<<<<<< HEAD
+
     public static void removeRCA(IAtomContainer mol, DENOPTIMGraph graph)
             throws DENOPTIMException {
 
@@ -177,29 +172,32 @@
         ArrayList<IAtom> atmsToRemove = new ArrayList<>();
         ArrayList<Boolean> doneVertices =
                 new ArrayList<>(Collections.nCopies(usedRcvs.size(),false));
+
         for (DENOPTIMVertex v : usedRcvs)
         {
-            if (doneVertices.get(usedRcvs.indexOf(v))) {
+            if (doneVrtx.get(usedRcvs.indexOf(v)))
+            {
                 continue;
             }
-	        ArrayList<DENOPTIMRing> rings = graph.getRingsInvolvingVertex(v);
-	        if (rings.size() != 1) {
+            ArrayList<DENOPTIMRing> rings = graph.getRingsInvolvingVertex(v);
+            if (rings.size() != 1)
+            {
                 String s = "Unexpected inconsistency between used RCV list "
-                        + v + " in {" + usedRcvs + "}"
-                        + "and list of DENOPTIMRings "
-                        + "{" + rings + "}. Check Code!";
+                       + v + " in {" + usedRcvs + "}"
+                       + "and list of DENOPTIMRings "
+                       + "{" + rings + "}. Check Code!";
                 throw new DENOPTIMException(s);
             }
-	        DENOPTIMVertex vHead = rings.get(0).getHeadVertex();
-            DENOPTIMVertex vTail = rings.get(0).getTailVertex();
-
-	        IAtom atomHead = mol.getAtom(vIdToAtmId.get(vHead).get(0));
-	        IAtom atomTail = mol.getAtom(vIdToAtmId.get(vTail).get(0));
-
-	        int iSrcH = mol.getAtomNumber(mol.getConnectedAtomsList(atomHead).get(0));
-            int iSrcT = mol.getAtomNumber(mol.getConnectedAtomsList(atomTail).get(0));
-            atmsToRemove.add(atomHead);
-            atmsToRemove.add(atomTail);
+            DENOPTIMVertex vH = rings.get(0).getHeadVertex();
+            DENOPTIMVertex vT = rings.get(0).getTailVertex();
+            IAtom aH = mol.getAtom(vIdToAtmId.get(vH).get(0));
+            IAtom aT = mol.getAtom(vIdToAtmId.get(vT).get(0));
+            int iSrcH = mol.getAtomNumber(
+                            mol.getConnectedAtomsList(aH).get(0));
+            int iSrcT = mol.getAtomNumber(
+                        mol.getConnectedAtomsList(aT).get(0));
+            atmsToRemove.add(aH);
+            atmsToRemove.add(aT);
 
             BondType bndTyp = rings.get(0).getBondType();
             if (bndTyp.hasCDKAnalogue())
@@ -223,71 +221,6 @@
 
         // convert remaining PseudoAtoms to H
         removeRCA(mol);
-=======
-    public static void removeRCA(IAtomContainer mol, DENOPTIMGraph graph) 
-						      throws DENOPTIMException
-    {
-		// add ring-closing bonds
-		ArrayList<DENOPTIMVertex> usedRcvs = graph.getUsedRCVertices();
-	    Map<DENOPTIMVertex,ArrayList<Integer>> vIdToAtmId =
-	    		DENOPTIMMoleculeUtils.getVertexToAtmIdMap(usedRcvs,mol);
-		ArrayList<IAtom> atmsToRemove = new ArrayList<>();
-		ArrayList<Boolean> doneVrtx = new ArrayList<>(
-					  Collections.nCopies(usedRcvs.size(),false));
-		for (DENOPTIMVertex v : usedRcvs)
-		{
-		    if (doneVrtx.get(usedRcvs.indexOf(v)))
-		    {
-		    	continue;
-		    }
-		    ArrayList<DENOPTIMRing> rings = graph.getRingsInvolvingVertex(v);
-		    if (rings.size() != 1)
-		    {
-				String s = "Unexpected inconsistency between used RCV list "
-					   + v + " in {" + usedRcvs + "}"
-					   + "and list of DENOPTIMRings "
-					   + "{" + rings + "}. Check Code!";
-				throw new DENOPTIMException(s);
-		    }
-		    DENOPTIMVertex vH = rings.get(0).getHeadVertex();
-	        DENOPTIMVertex vT = rings.get(0).getTailVertex();
-		    IAtom aH = mol.getAtom(vIdToAtmId.get(vH).get(0));
-		    IAtom aT = mol.getAtom(vIdToAtmId.get(vT).get(0));
-		    int iSrcH = mol.getAtomNumber(
-					        mol.getConnectedAtomsList(aH).get(0));
-	        int iSrcT = mol.getAtomNumber(
-						mol.getConnectedAtomsList(aT).get(0));
-		    atmsToRemove.add(aH);
-		    atmsToRemove.add(aT);
-	
-		    switch (rings.get(0).getBondType())
-		    {
-			    case (1):
-			        mol.addBond(iSrcH, iSrcT, IBond.Order.SINGLE);
-					break;
-			    case (2):
-					mol.addBond(iSrcH, iSrcT, IBond.Order.DOUBLE);
-					break;
-			    case (3):
-			    	mol.addBond(iSrcH, iSrcT, IBond.Order.TRIPLE);
-			        break;
-			    default:
-			    	mol.addBond(iSrcH, iSrcT, IBond.Order.SINGLE);
-			        break;
-		    }
-		    doneVrtx.set(usedRcvs.indexOf(vH),true);
-	        doneVrtx.set(usedRcvs.indexOf(vT),true);
-		}
-	
-		// remove used RCAs
-		for (IAtom a : atmsToRemove)
-		{
-		    mol.removeAtomAndConnectedElectronContainers(a);
-		}
-
-        // convert remaining PseudoAtoms to H
-		removeRCA(mol);
->>>>>>> 917c9e50
     }
 
 //------------------------------------------------------------------------------
@@ -338,11 +271,6 @@
         }
         catch (Throwable t)
         {
-<<<<<<< HEAD
-            //TODO del or make systematic
-	        DenoptimIO.writeMolecule("molecule_causing_failure.sdf",fmol,false);
-            throw new DENOPTIMException(iae);
-=======
         	String fileName = System.getProperty("user.dir") 
         		+ System.getProperty("file.separator") 
         		+ "moldeule_causing_failure.sdf";
@@ -350,8 +278,6 @@
         			+ "file '" + fileName + "'");
         	DenoptimIO.writeMolecule(fileName,fmol,false);
         	smiles = "calculation_or_SMILES_crashed";
-            //throw new DENOPTIMException(t);
->>>>>>> 917c9e50
         }
         return smiles;
     }
