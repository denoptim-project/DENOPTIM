--- conflicted
+++ resolved
@@ -100,22 +100,6 @@
                 }
             }
         }
-<<<<<<< HEAD
- 
-        lstDVA.clear();
-
-	    // Store graph as property
-        mol.setProperty(DENOPTIMConstants.GCODETAG, g.getGraphId());
-        mol.setProperty(DENOPTIMConstants.GRAPHTAG, g.toString());
-        String msg = g.getMsg();
-        if (msg != null && !msg.isEmpty() && !msg.matches("^\\s*$"))
-        {
-            mol.setProperty(DENOPTIMConstants.GMSGTAG, msg);
-        }
-
-        return mol;
-=======
->>>>>>> b99d24d7
     }
 
 //------------------------------------------------------------------------------
