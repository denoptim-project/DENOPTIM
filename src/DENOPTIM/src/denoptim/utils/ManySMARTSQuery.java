/*
 *   DENOPTIM
 *   Copyright (C) 2019 Marco Foscato <marco.foscato@uib.no>
 * 
 *   This program is free software: you can redistribute it and/or modify
 *   it under the terms of the GNU Affero General Public License as published
 *   by the Free Software Foundation, either version 3 of the License, or
 *   (at your option) any later version.
 *
 *   This program is distributed in the hope that it will be useful,
 *   but WITHOUT ANY WARRANTY; without even the implied warranty of
 *   MERCHANTABILITY or FITNESS FOR A PARTICULAR PURPOSE.  See the
 *   GNU Affero General Public License for more details.
 *
 *   You should have received a copy of the GNU Affero General Public License
 *   along with this program.  If not, see <http://www.gnu.org/licenses/>.
 */

package denoptim.utils;

import java.util.List;
import java.util.ArrayList;
import java.util.Map;
import java.util.HashMap;

import org.openscience.cdk.interfaces.IAtomContainer;
import org.openscience.cdk.smiles.smarts.SMARTSQueryTool;
import org.openscience.cdk.exception.CDKException;


/**
 * Container of lists of atoms matching a list of SMARTS.
 *
 * @author Marco Foscato 
 */

public class ManySMARTSQuery
{
    //Container for all matches
    private Map<String,List<List<Integer>>> allMatches = new HashMap<>();

    //Counts for all matches
    private Map<String,Integer> numMatches = new HashMap<>();

    //Utils for detecting problems
    private Throwable problem;
    private boolean problems = false;
    private String message = "";


//------------------------------------------------------------------------------

    public ManySMARTSQuery()
    {
        super();
    }

//------------------------------------------------------------------------------

    public ManySMARTSQuery(IAtomContainer mol, Map<String, String> smarts) {
        super();
        String blankSmarts = "[*]";
<<<<<<< HEAD
        String err = "";
        try {
            SMARTSQueryTool query = new SMARTSQueryTool(blankSmarts);
            for (String smartsRef : smarts.keySet()) {
=======
        String err="";
        try {
            SMARTSQueryTool query = new SMARTSQueryTool(blankSmarts);
            for (String smartsRef : smarts.keySet())
            {
>>>>>>> 917c9e50
                //get the new query
                String oneSmarts = smarts.get(smartsRef);
                err = smartsRef;

                //Update the query tool
                query.setSmarts(oneSmarts);
<<<<<<< HEAD

                if (query.matches(mol)) {
                    //Store matches
                    List<List<Integer>> listOfIds = new ArrayList<List<Integer>>();
                    listOfIds = query.getUniqueMatchingAtoms();
                    allMatches.put(smartsRef, listOfIds);
                    //Store number
                    int num = listOfIds.size();
                    numMatches.put(smartsRef, num);
                }
            }
        } catch (CDKException cdkEx) {
=======
                
                if (query.matches(mol))
                {
                    //Store matches
                    List<List<Integer>> listOfIds = new ArrayList<List<Integer>>();
                    listOfIds = query.getUniqueMatchingAtoms();
                    allMatches.put(smartsRef,listOfIds);
                    //Store number
                    int num = listOfIds.size();
                    numMatches.put(smartsRef,num);
                }
            }
        } catch (CDKException cdkEx) 
        {
>>>>>>> 917c9e50
            String cause = cdkEx.getCause().getMessage();
            err = "\nWARNING! For query " + err + " => " + cause;
            problems = true;
            problem = cdkEx;
            message = err;
<<<<<<< HEAD
        } catch (Throwable t) {
            java.lang.StackTraceElement[] stes = t.getStackTrace();
            String cause = "";
            int s = stes.length;
            if (s >= 1) {
                java.lang.StackTraceElement ste = stes[0];
                cause = ste.getClassName();
            } else {
                cause = "'unknown' (try to process this molecule alone to "
                        + "get more infos)";
            }
            err = "\nWARNING! For query " + err + " => Exception returned "
                    + "by " + cause;
            problems = true;
=======
        } 
        catch (Throwable t) 
        {
            java.lang.StackTraceElement[] stes = t.getStackTrace();
            String cause = "";
            int s = stes.length;
            if (s >= 1)
            {
                java.lang.StackTraceElement ste = stes[0];
                cause = ste.getClassName();
            } 
            else 
            {
                cause = "'unknown' (try to process this molecule alone to "
                                                        + "get more infos)";
            }
            err = "\nWARNING! For query " + err + " => Exception returned "
                                                              + "by "+cause;
            problems = true;
            problem = t;
>>>>>>> 917c9e50
            message = err;
        }
    }

//------------------------------------------------------------------------------

    public boolean hasProblems()
    {
        return problems;
    }

//------------------------------------------------------------------------------

    public Throwable getProblem()
    {
        return problem;
    }

//------------------------------------------------------------------------------

    public String getMessage()
    {
        return message;
    }
    
//------------------------------------------------------------------------------
    
    public Map<String,List<List<Integer>>> getAllMatches()
    {
    	return allMatches;
    }

//------------------------------------------------------------------------------

    public int getNumMatchesOfQuery(String query)
    {
<<<<<<< HEAD
        return numMatches.getOrDefault(query, 0);
=======
        if (numMatches.keySet().contains(query))
            return numMatches.get(query);
        else
            return 0;
>>>>>>> 917c9e50
    }

//------------------------------------------------------------------------------

    public List<List<Integer>> getMatchesOfSMARTS(String ref)
    {
        return allMatches.get(ref);
    }

//------------------------------------------------------------------------------

}<|MERGE_RESOLUTION|>--- conflicted
+++ resolved
@@ -60,38 +60,17 @@
     public ManySMARTSQuery(IAtomContainer mol, Map<String, String> smarts) {
         super();
         String blankSmarts = "[*]";
-<<<<<<< HEAD
-        String err = "";
-        try {
-            SMARTSQueryTool query = new SMARTSQueryTool(blankSmarts);
-            for (String smartsRef : smarts.keySet()) {
-=======
         String err="";
         try {
             SMARTSQueryTool query = new SMARTSQueryTool(blankSmarts);
             for (String smartsRef : smarts.keySet())
             {
->>>>>>> 917c9e50
                 //get the new query
                 String oneSmarts = smarts.get(smartsRef);
                 err = smartsRef;
 
                 //Update the query tool
                 query.setSmarts(oneSmarts);
-<<<<<<< HEAD
-
-                if (query.matches(mol)) {
-                    //Store matches
-                    List<List<Integer>> listOfIds = new ArrayList<List<Integer>>();
-                    listOfIds = query.getUniqueMatchingAtoms();
-                    allMatches.put(smartsRef, listOfIds);
-                    //Store number
-                    int num = listOfIds.size();
-                    numMatches.put(smartsRef, num);
-                }
-            }
-        } catch (CDKException cdkEx) {
-=======
                 
                 if (query.matches(mol))
                 {
@@ -106,13 +85,11 @@
             }
         } catch (CDKException cdkEx) 
         {
->>>>>>> 917c9e50
             String cause = cdkEx.getCause().getMessage();
             err = "\nWARNING! For query " + err + " => " + cause;
             problems = true;
             problem = cdkEx;
             message = err;
-<<<<<<< HEAD
         } catch (Throwable t) {
             java.lang.StackTraceElement[] stes = t.getStackTrace();
             String cause = "";
@@ -127,28 +104,7 @@
             err = "\nWARNING! For query " + err + " => Exception returned "
                     + "by " + cause;
             problems = true;
-=======
-        } 
-        catch (Throwable t) 
-        {
-            java.lang.StackTraceElement[] stes = t.getStackTrace();
-            String cause = "";
-            int s = stes.length;
-            if (s >= 1)
-            {
-                java.lang.StackTraceElement ste = stes[0];
-                cause = ste.getClassName();
-            } 
-            else 
-            {
-                cause = "'unknown' (try to process this molecule alone to "
-                                                        + "get more infos)";
-            }
-            err = "\nWARNING! For query " + err + " => Exception returned "
-                                                              + "by "+cause;
-            problems = true;
             problem = t;
->>>>>>> 917c9e50
             message = err;
         }
     }
@@ -185,14 +141,7 @@
 
     public int getNumMatchesOfQuery(String query)
     {
-<<<<<<< HEAD
         return numMatches.getOrDefault(query, 0);
-=======
-        if (numMatches.keySet().contains(query))
-            return numMatches.get(query);
-        else
-            return 0;
->>>>>>> 917c9e50
     }
 
 //------------------------------------------------------------------------------
