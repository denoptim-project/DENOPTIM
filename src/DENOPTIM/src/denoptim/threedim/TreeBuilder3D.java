--- conflicted
+++ resolved
@@ -48,18 +48,15 @@
 import denoptim.molecule.DENOPTIMGraph;
 import denoptim.molecule.DENOPTIMRing;
 import denoptim.molecule.DENOPTIMVertex;
-<<<<<<< HEAD
 import denoptim.molecule.DENOPTIMEdge.BondType;
 import denoptim.rings.RingClosureParameters;
 import denoptim.utils.DENOPTIMMathUtils;
-=======
 import denoptim.molecule.DENOPTIMVertexAtom;
 import denoptim.rings.RingClosureParameters;
 import denoptim.utils.DENOPTIMMathUtils;
 import denoptim.utils.DENOPTIMMoleculeUtils;
 import denoptim.utils.FragmentUtils;
 import denoptim.utils.GenUtils;
->>>>>>> 917c9e50
 
 
 /**
@@ -456,12 +453,6 @@
                              +"-"+mol.getAtomNumber(b.getAtom(1))+" AP = "+ap);
                 }
             }
-<<<<<<< HEAD
-=======
-            System.out.println("PAUSE: end of "
-			       +"TreeBuilder3D.convertGraphTo3DAtomContainer");
-            GenUtils.pause();
->>>>>>> 917c9e50
         }
         
         mol.setProperty(DENOPTIMConstants.GCODETAG, graph.getGraphId());
@@ -490,11 +481,7 @@
      * @param trgApA the point in space corresponding to the end of the
      * attachment point vector on the growing molecule
      * @param edge the <code>DENOPTIMEdge</code> corresponding to the
-<<<<<<< HEAD
-     * connection this method is charged to make between 3D molecular
-=======
      * connection this method is asked to make between 3D molecular
->>>>>>> 917c9e50
      * fragments
      * @throws DENOPTIMException
      */
@@ -510,10 +497,7 @@
         }
 
         // Get the incoming fragment
-<<<<<<< HEAD
         DENOPTIMVertex inVtx = graph.getVertexWithId(edge.getTrgVertex());
-=======
-        DENOPTIMVertex inVtx = graph.getVertexWithId(edge.getTargetVertex());
         
         // We may want to replace unused RCVs with capping groups
         if (removeRCAs && inVtx.isRCV() 
@@ -540,7 +524,6 @@
         	}
         }
         
->>>>>>> 917c9e50
         int idInVrx = inVtx.getVertexId();
         
         if (!inVtx.containsAtoms())
