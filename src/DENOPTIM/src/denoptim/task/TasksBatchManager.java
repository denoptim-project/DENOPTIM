/*
 *   DENOPTIM
 *   Copyright (C) 2019 Vishwesh Venkatraman <vishwesh.venkatraman@ntnu.no>
 * 
 *   This program is free software: you can redistribute it and/or modify
 *   it under the terms of the GNU Affero General Public License as published
 *   by the Free Software Foundation, either version 3 of the License, or
 *   (at your option) any later version.
 *
 *   This program is distributed in the hope that it will be useful,
 *   but WITHOUT ANY WARRANTY; without even the implied warranty of
 *   MERCHANTABILITY or FITNESS FOR A PARTICULAR PURPOSE.  See the
 *   GNU Affero General Public License for more details.
 *
 *   You should have received a copy of the GNU Affero General Public License
 *   along with this program.  If not, see <http://www.gnu.org/licenses/>.
 */

package denoptim.task;

import java.util.ArrayList;
import java.util.List;
import java.util.concurrent.CompletionService;
import java.util.concurrent.ExecutionException;
import java.util.concurrent.ExecutorCompletionService;
import java.util.concurrent.ExecutorService;
import java.util.concurrent.Executors;
import java.util.concurrent.Future;
import java.util.concurrent.TimeUnit;

import denoptim.exception.DENOPTIMException;
import denoptim.molecule.Candidate;


/**
 * Class that manages the submission of a batch of tasks.
 * @author Vishwesh Venkatraman
 */
public class TasksBatchManager
{
	private static ArrayList<Task> taskList;
	private static ExecutorService eservice;
	private static CompletionService<Object> cservice;
	private static List<Future<Object>> futures;

//------------------------------------------------------------------------------

    /**
     * Execute the list of tasks
     * @param tasks
     * @param numOfProcessors
     * @return if successful return the list of molecules with fitness
     * @throws DENOPTIMException
     */

    public static ArrayList<Candidate>
            executeTasks(final ArrayList<Task> tasks, int numOfProcessors)
                                                        throws DENOPTIMException
    {
    	taskList = tasks;
        int numOfJobs = tasks.size();

        int n = Math.min(numOfJobs, numOfProcessors);

        // create a pool with a fixed number of threads that are reused.
        // Here the number of available processors is passed to the factory so
        // the ExecutorService is created with as many threads in the pool as
        // available processors.
        
        eservice = Executors.newFixedThreadPool(n);
        cservice = new ExecutorCompletionService<>(eservice);
        futures = new ArrayList<>();

        for (int i=0; i<numOfJobs; i++)
        {
            futures.add(cservice.submit(tasks.get(i)));
        }

        Thread shutDownHook = new Thread()
        {
            @Override
            public void run()
            {
                eservice.shutdown(); // Disable new tasks from being submitted
                try
                {
                    // Wait a while for existing tasks to terminate
                    if (!eservice.awaitTermination(30, TimeUnit.SECONDS))
                    {
                        eservice.shutdownNow(); // Cancel currently executing tasks
                    }

                    if (!eservice.awaitTermination(60, TimeUnit.SECONDS))
                    {
                        // pool didn't terminate after the second try
                    }
                }
                catch (InterruptedException ie)
                {
                    for (Task tsk : tasks)
                    {
                        tsk.stopTask();
                    }
                    
                    tasks.clear();

                    for (Future<Object> f : futures)
                    {
                        f.cancel(true);
                    }
                    
                    // (Re-)Cancel if current thread also interrupted
                    eservice.shutdownNow();
                    // Preserve interrupt status
                    Thread.currentThread().interrupt();
                }
            }
        };
        Runtime.getRuntime().addShutdownHook(shutDownHook);

        ArrayList<Candidate> results = new ArrayList<>();
        try
        {
            for (int i=0; i<tasks.size(); i++)
            {
<<<<<<< HEAD
            	if (cservice.take().isCancelled())
            	{
            		continue;
            	}
                DENOPTIMMolecule taskResult =
                                    (DENOPTIMMolecule) cservice.take().get();
                if (!taskResult.getMoleculeUID().equals("UNDEFINED"))
=======
                Candidate taskResult =
                                    (Candidate) cservice.take().get();
                if (!taskResult.getUID().equals("UNDEFINED"))
>>>>>>> b99d24d7
                {
                    results.add(taskResult);
                }
                else 
                {
                    taskResult.cleanup();
                    taskResult = null;
                }
            }
        }
        catch (InterruptedException ie)
        {
            // (Re-)Cancel if current thread also interrupted
            eservice.shutdownNow();
            // Preserve interrupt status
            Thread.currentThread().interrupt();
            throw new DENOPTIMException(ie);
        }
        catch (ExecutionException ee)
        {
            throw new DENOPTIMException(ee);
        }
        finally
        {
            eservice.shutdown();
            Runtime.getRuntime().removeShutdownHook(shutDownHook);
            shutDownHook = null;
        }
        
        // Cleanup
        tasks.clear();
        for (Future<Object> f : futures)
        {
            f.cancel(true);
        }
        futures.clear();

        return results;
    }

//------------------------------------------------------------------------------
    
	public static void stop() 
	{
         try
         {
    		 eservice.shutdown(); // Disable new tasks from being submitted
             for (Task tsk : taskList)
             {
                 tsk.stopTask();
             }
        	 for (Future<Object> f : futures)
             {
                 f.cancel(true);
             }
        	 
             // Wait a while for existing tasks to terminate
             if (!eservice.awaitTermination(5, TimeUnit.SECONDS))
             {
                 eservice.shutdownNow(); // Cancel currently executing tasks
             }
         }
         catch (InterruptedException ie)
         {   
             // (Re-)Cancel if current thread also interrupted
             eservice.shutdownNow();
         }
	}

//------------------------------------------------------------------------------

}<|MERGE_RESOLUTION|>--- conflicted
+++ resolved
@@ -123,19 +123,12 @@
         {
             for (int i=0; i<tasks.size(); i++)
             {
-<<<<<<< HEAD
             	if (cservice.take().isCancelled())
             	{
             		continue;
             	}
-                DENOPTIMMolecule taskResult =
-                                    (DENOPTIMMolecule) cservice.take().get();
-                if (!taskResult.getMoleculeUID().equals("UNDEFINED"))
-=======
-                Candidate taskResult =
-                                    (Candidate) cservice.take().get();
+                Candidate taskResult = (Candidate) cservice.take().get();
                 if (!taskResult.getUID().equals("UNDEFINED"))
->>>>>>> b99d24d7
                 {
                     results.add(taskResult);
                 }
