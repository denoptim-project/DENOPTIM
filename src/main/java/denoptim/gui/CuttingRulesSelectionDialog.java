--- conflicted
+++ resolved
@@ -41,10 +41,6 @@
 import java.awt.event.MouseWheelEvent;
 import java.awt.event.MouseWheelListener;
 import java.awt.geom.AffineTransform;
-<<<<<<< HEAD
-import java.awt.geom.Dimension2D;
-=======
->>>>>>> aee92273
 import java.awt.geom.Rectangle2D;
 import java.awt.image.BufferedImage;
 import java.io.File;
@@ -87,10 +83,6 @@
 import org.apache.batik.swing.gvt.Interactor;
 import org.apache.batik.swing.gvt.JGVTComponent;
 import org.apache.batik.swing.gvt.JGVTComponentListener;
-<<<<<<< HEAD
-import org.apache.batik.swing.svg.GVTTreeBuilderAdapter;
-=======
->>>>>>> aee92273
 import org.apache.batik.swing.svg.GVTTreeBuilderEvent;
 import org.apache.batik.swing.svg.GVTTreeBuilderListener;
 
@@ -714,12 +706,7 @@
                         (mods & InputEvent.CTRL_DOWN_MASK) != 0;
                 }
             };
-            
-<<<<<<< HEAD
             // Finally, enable the desired interactors. It is crucial to do this
-=======
-            // Finally, enable the desired interactors. It is crutial to do this
->>>>>>> aee92273
             // in the right order because the interactors are added to a List
             // that retains the order and the events are interpreted so that
             // the first interactor that returns true from startInteraction
@@ -728,13 +715,7 @@
             setEnableImageZoomInteractor(true);
             setEnableResetTransformInteractor(true);
             setEnablePanInteractor(true);
-<<<<<<< HEAD
         }
-=======
-            
-        }
-        
->>>>>>> aee92273
     }
     
 //-----------------------------------------------------------------------------
