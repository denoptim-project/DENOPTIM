--- conflicted
+++ resolved
@@ -23,22 +23,14 @@
 import denoptim.utils.Randomizer;
 
 /**
-<<<<<<< HEAD
- * <p>This tool clusters fragments based on geometrical features. For each fragment 
-=======
- * <p>This tool clusters fragment based on geometry features. For each fragment 
->>>>>>> 88bd0f0b
+ * <p>This tool clusters fragments based on geometry features. For each fragment 
  * all atoms and all attachment points are used to define a set of points in 
  * space (see {@link ClusterableFragment}). Then the RMSD of the 
  * points' position upon superposition is used to decide if geometries 
  * belong to the same cluster. The threshold RMSD value used to take the decision
  * is calculated from a unimodal distribution of geometries generated from the 
  * centroid of the cluster by altering its set of geometries with normally 
-<<<<<<< HEAD
  * distributed noise. The population of these normally distorted geoemtries
-=======
- * distributed noise. The population of these normally distorted geometries
->>>>>>> 88bd0f0b
  * is unimodal, by definition, and is used to calculate the threshold RMSD as
  * <pre>
  * threshold = RMSD_mean + x * RMSD_Standard_deviation
