name: dnp_devel
channels:
  - conda-forge
dependencies:
  - openjdk=11.0*
  - maven
  - python
<<<<<<< HEAD
  - doxygen
  - graphviz
=======
  - py4j
>>>>>>> 88bd0f0b
<|MERGE_RESOLUTION|>--- conflicted
+++ resolved
@@ -5,9 +5,6 @@
   - openjdk=11.0*
   - maven
   - python
-<<<<<<< HEAD
+  - py4j
   - doxygen
-  - graphviz
-=======
-  - py4j
->>>>>>> 88bd0f0b
+  - graphviz