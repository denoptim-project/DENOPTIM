#!/bin/bash

# Building TestOperator
<<<<<<< HEAD
if [ ! -f lib/DENOPTIM.jar ]; then
	echo "Failed to create TestOperator.jar. Cannot locate DENOPTIM.jar in lib"
=======
if [ -d ../lib ]; then
    if [ -d lib ]; then
        cp -r ../lib/*.jar lib/
    else
        cp -r ../lib .        
    fi 
fi


if [ ! -f DENOPTIM-GUI.jar ]; then
    echo "Failed to locate DENOPTIM-GUI.jar"
>>>>>>> 917c9e50
    exit -1
fi
cp DENOPTIM-GUI.jar lib/

find ../src/misc/TestOperator/src/ -name *.java > javafiles.txt
javac -cp lib/cdk-1.4.19.jar:lib/DENOPTIM-GUI.jar:DenoptimGA.jar @javafiles.txt -encoding utf-8 -d .

if [ "$?" != "0" ]; then
    rm javafiles.txt
	echo "Failed to create TestOperator.jar."
    exit -1
fi

rm javafiles.txt


echo "Manifest-Version: 1.0" > manifest.mf
echo "Main-Class: testoperator.TestOperator" >> manifest.mf
<<<<<<< HEAD
echo "Class-Path: lib/cdk-1.4.19.jar lib/DENOPTIM.jar DenoptimGA.jar" >> manifest.mf
=======
echo "Class-Path: lib/cdk-1.4.19.jar lib/vecmath.jar lib/DENOPTIM-GUI.jar DenoptimGA.jar" >> manifest.mf
>>>>>>> 917c9e50
echo >> manifest.mf

jar cvfm TestOperator.jar manifest.mf testoperator 


if [ "$?" = "0" ]; then
     rm -rf manifest.mf testoperator
else
	echo "Failed to create TestOperator.jar."
    exit -1
fi

echo "--------------------- Done building TestOperator.jar ---------------------"<|MERGE_RESOLUTION|>--- conflicted
+++ resolved
@@ -1,22 +1,9 @@
 #!/bin/bash
 
 # Building TestOperator
-<<<<<<< HEAD
-if [ ! -f lib/DENOPTIM.jar ]; then
-	echo "Failed to create TestOperator.jar. Cannot locate DENOPTIM.jar in lib"
-=======
-if [ -d ../lib ]; then
-    if [ -d lib ]; then
-        cp -r ../lib/*.jar lib/
-    else
-        cp -r ../lib .        
-    fi 
-fi
-
 
 if [ ! -f DENOPTIM-GUI.jar ]; then
     echo "Failed to locate DENOPTIM-GUI.jar"
->>>>>>> 917c9e50
     exit -1
 fi
 cp DENOPTIM-GUI.jar lib/
@@ -35,11 +22,7 @@
 
 echo "Manifest-Version: 1.0" > manifest.mf
 echo "Main-Class: testoperator.TestOperator" >> manifest.mf
-<<<<<<< HEAD
-echo "Class-Path: lib/cdk-1.4.19.jar lib/DENOPTIM.jar DenoptimGA.jar" >> manifest.mf
-=======
 echo "Class-Path: lib/cdk-1.4.19.jar lib/vecmath.jar lib/DENOPTIM-GUI.jar DenoptimGA.jar" >> manifest.mf
->>>>>>> 917c9e50
 echo >> manifest.mf
 
 jar cvfm TestOperator.jar manifest.mf testoperator 
