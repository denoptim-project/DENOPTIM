#!/bin/bash

echo "Building all parts of the denoptim project"

echo
echo "# # # # # # # # # # # # # # # # # # # # # # # # # # # # # # # #"
echo

echo "build-denoptim-gui.sh"
bash build-denoptim-gui.sh
if [ "$?" != "0" ]; then
    echo "Execution failed for build-denoptim-gui.sh."
    exit -1
fi
echo

echo "build-denoptimrnd.sh"
bash build-denoptimrnd.sh
if [ "$?" != "0" ]; then
    echo "Execution failed for build-denoptimrnd.sh."
    exit -1
fi
echo

echo "build-denoptimcg.sh"
bash build-denoptimcg.sh
if [ "$?" != "0" ]; then
    echo "Execution failed for build-denoptimcg.sh."
    exit -1
fi

echo "build-preparemopac.sh"
bash build-preparemopac.sh
if [ "$?" != "0" ]; then
    echo "Execution failed for build-preparemopac.sh."
    exit -1
fi
echo

echo "build-preparefitnessoutput.sh"
bash build-preparefitnessoutput.sh
if [ "$?" != "0" ]; then
    echo "Execution failed for build-preparfitnessoutput.sh."
    exit -1
fi
echo

echo "build-brics.sh"
bash build-brics.sh
if [ "$?" != "0" ]; then
    echo "Execution failed for build-brics.sh."
    exit -1
fi
echo

echo "build-updateuid.sh"
bash build-updateuid.sh
if [ "$?" != "0" ]; then
    echo "Execution failed for build-updateuid.sh."
    exit -1
fi
echo

echo "build-serconverter.sh"
bash build-serconverter.sh
if [ "$?" != "0" ]; then
    echo "Execution failed for build-serconverter.sh."
    exit -1
fi
echo

echo "build-checkpointreader.sh"
bash build-checkpointreader.sh
if [ "$?" != "0" ]; then
    echo "Execution failed for build-checkpointreader.sh."
    exit -1
fi
echo

echo "build-testoperator.sh"
bash build-testoperator.sh
if [ "$?" != "0" ]; then
    echo "Execution failed for build-testoperator.sh."
    exit -1
fi
echo

echo "build-grapheditor.sh"
bash build-grapheditor.sh
if [ "$?" != "0" ]; then
    echo "Execution failed for build-grapheditor.sh."
    exit -1
fi
echo

<<<<<<< HEAD
echo "build-graphlisthandler.sh"
bash build-graphlisthandler.sh

if [ "$?" != "0" ]; then
    echo "Execution failed for build-graphlisthandler.sh."
    exit -1
fi

echo
echo

echo "build-gui.sh"
bash build-gui.sh

if [ "$?" != "0" ]; then
    echo "Execution failed for build-gui.sh."
    exit -1
fi


=======
>>>>>>> 917c9e50
if [ "$1" = "makedist" ]; then
    if [ -d "dist" ]; then
        rm -rf dist
    fi
    mkdir dist 
    cp -r ../lib dist
    mv *.jar dist
fi<|MERGE_RESOLUTION|>--- conflicted
+++ resolved
@@ -93,7 +93,6 @@
 fi
 echo
 
-<<<<<<< HEAD
 echo "build-graphlisthandler.sh"
 bash build-graphlisthandler.sh
 
@@ -113,9 +112,6 @@
     exit -1
 fi
 
-
-=======
->>>>>>> 917c9e50
 if [ "$1" = "makedist" ]; then
     if [ -d "dist" ]; then
         rm -rf dist
