--- conflicted
+++ resolved
@@ -1,22 +1,9 @@
 #!/bin/bash
 
 # Building PrepareMOPAC
-<<<<<<< HEAD
-if [ ! -f lib/DENOPTIM.jar ]; then
-	echo "Failed to create PrepareMOPAC.jar. Cannot locate DENOPTIM.jar in lib"
-=======
-if [ -d ../lib ]; then
-    if [ -d lib ]; then
-        cp -r ../lib/*.jar lib/
-    else
-        cp -r ../lib .        
-    fi 
-fi
-
 
 if [ ! -f DENOPTIM-GUI.jar ]; then
     echo "Failed to locate DENOPTIM-GUI.jar"
->>>>>>> 917c9e50
     exit -1
 fi
 cp DENOPTIM-GUI.jar lib/
